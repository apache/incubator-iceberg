--- conflicted
+++ resolved
@@ -75,11 +75,8 @@
   private final Broadcast<FileIO> io;
   private final Broadcast<EncryptionManager> encryptionManager;
   private final int batchSize;
-<<<<<<< HEAD
+  private final CaseInsensitiveStringMap options;
   private final boolean readTimestampWithoutZone;
-=======
-  private final CaseInsensitiveStringMap options;
->>>>>>> a7901992
 
   // lazy variables
   private StructType readSchema = null;
@@ -95,7 +92,7 @@
     this.filterExpressions = filters != null ? filters : Collections.emptyList();
     this.localityPreferred = Spark3Util.isLocalityEnabled(io.value(), table.location(), options);
     this.batchSize = Spark3Util.batchSize(table.properties(), options);
-<<<<<<< HEAD
+    this.options = options;
     // Allow reading timestamp without time zone as timestamp with time zone. Generally, this is not safe as timestamp
     // without time zone is supposed to represent wall clock time semantics, i.e. no matter the reader/writer timezone
     // 3PM should always be read as 3PM, but timestamp with time zone represents instant semantics, i.e the timestamp
@@ -103,9 +100,6 @@
     // When set to false (default), we throw an exception at runtime
     // "Spark does not support timestamp without time zone fields" if reading timestamp without time zone fields
     this.readTimestampWithoutZone = options.getBoolean(SparkUtil.HANDLE_TIMESTAMP_WITHOUT_TIMEZONE_FLAG, false);
-=======
-    this.options = options;
->>>>>>> a7901992
   }
 
   protected Table table() {
@@ -180,11 +174,9 @@
 
     boolean hasNoDeleteFiles = tasks().stream().noneMatch(TableScanUtil::hasDeletes);
 
-<<<<<<< HEAD
+    boolean batchReadsEnabled = batchReadsEnabled(allParquetFileScanTasks, allOrcFileScanTasks);
+
     boolean hasTimestampWithoutZone = SparkUtil.hasTimestampWithoutZone(expectedSchema);
-=======
-    boolean batchReadsEnabled = batchReadsEnabled(allParquetFileScanTasks, allOrcFileScanTasks);
->>>>>>> a7901992
 
     boolean readUsingBatch = batchReadsEnabled && hasNoDeleteFiles && (allOrcFileScanTasks ||
             (allParquetFileScanTasks && atLeastOneColumn && onlyPrimitives && !hasTimestampWithoutZone));
