/*
 * Licensed to the Apache Software Foundation (ASF) under one
 * or more contributor license agreements.  See the NOTICE file
 * distributed with this work for additional information
 * regarding copyright ownership.  The ASF licenses this file
 * to you under the Apache License, Version 2.0 (the
 * "License"); you may not use this file except in compliance
 * with the License.  You may obtain a copy of the License at
 *
 *   http://www.apache.org/licenses/LICENSE-2.0
 *
 * Unless required by applicable law or agreed to in writing,
 * software distributed under the License is distributed on an
 * "AS IS" BASIS, WITHOUT WARRANTIES OR CONDITIONS OF ANY
 * KIND, either express or implied.  See the License for the
 * specific language governing permissions and limitations
 * under the License.
 */

package org.apache.iceberg.spark.source;

import java.io.IOException;
import java.util.HashMap;
import java.util.Map;
import java.util.UUID;
import org.apache.hadoop.conf.Configuration;
import org.apache.hadoop.fs.FileSystem;
import org.apache.hadoop.fs.Path;
import org.apache.iceberg.Table;
import org.apache.iceberg.UpdateProperties;
import org.apache.iceberg.spark.SparkSchemaUtil;
import org.apache.spark.sql.Dataset;
import org.apache.spark.sql.Row;
import org.apache.spark.sql.SaveMode;
import org.apache.spark.sql.SparkSession;
import org.apache.spark.sql.internal.SQLConf;
import org.apache.spark.sql.types.StructType;
import org.openjdk.jmh.annotations.BenchmarkMode;
import org.openjdk.jmh.annotations.Fork;
import org.openjdk.jmh.annotations.Measurement;
import org.openjdk.jmh.annotations.Mode;
import org.openjdk.jmh.annotations.Scope;
import org.openjdk.jmh.annotations.State;
import org.openjdk.jmh.annotations.Warmup;

import static org.apache.iceberg.TableProperties.PARQUET_DICT_SIZE_BYTES;
import static org.apache.iceberg.TableProperties.WRITE_NEW_DATA_LOCATION;

@Fork(1)
@State(Scope.Benchmark)
@Warmup(iterations = 2)
@Measurement(iterations = 3)
@BenchmarkMode(Mode.SingleShotTime)
public abstract class IcebergSourceBenchmark {

  private final Configuration hadoopConf = initHadoopConf();
  private final Table table = initTable();
  private SparkSession spark;

  protected abstract Configuration initHadoopConf();

  protected final Configuration hadoopConf() {
    return hadoopConf;
  }

  protected abstract Table initTable();

  protected final Table table() {
    return table;
  }

  protected final SparkSession spark() {
    return spark;
  }

  protected String newTableLocation() {
    String tmpDir = hadoopConf.get("hadoop.tmp.dir");
    Path tablePath = new Path(tmpDir, "spark-iceberg-table-" + UUID.randomUUID());
    return tablePath.toString();
  }

  protected String dataLocation() {
    Map<String, String> properties = table.properties();
    return properties.getOrDefault(WRITE_NEW_DATA_LOCATION, String.format("%s/data", table.location()));
  }

  protected void cleanupFiles() throws IOException {
    try (FileSystem fileSystem = FileSystem.get(hadoopConf)) {
      Path dataPath = new Path(dataLocation());
      fileSystem.delete(dataPath, true);
      Path tablePath = new Path(table.location());
      fileSystem.delete(tablePath, true);
    }
  }

<<<<<<< HEAD
  protected void setupSpark(boolean enableDictionaryEncoding) {
    SparkSession.Builder builder = SparkSession.builder()
            .config("spark.ui.enabled", false);
    if (!enableDictionaryEncoding) {
      builder.config("parquet.dictionary.page.size", "1")
              .config("parquet.enable.dictionary", false)
              .config(PARQUET_DICT_SIZE_BYTES, "1");
    }
    builder.master("local");
    spark = builder.getOrCreate();
    Configuration sparkHadoopConf = spark.sparkContext().hadoopConfiguration();
=======
  protected void setupSpark() {
    spark = SparkSession.builder()
        .config("spark.ui.enabled", false)
        .master("local")
        .getOrCreate();
    Configuration sparkHadoopConf = spark.sessionState().newHadoopConf();
>>>>>>> 99edad1c
    hadoopConf.forEach(entry -> sparkHadoopConf.set(entry.getKey(), entry.getValue()));
  }
  protected void setupSpark() {
    setupSpark(false);
  }

  protected void tearDownSpark() {
    spark.stop();
  }

  protected void materialize(Dataset<?> ds) {
    ds.queryExecution().toRdd().toJavaRDD().foreach(record -> { });
  }

  protected void appendAsFile(Dataset<Row> ds) {
    // ensure the schema is precise (including nullability)
    StructType sparkSchema = SparkSchemaUtil.convert(table.schema());
    spark.createDataFrame(ds.rdd(), sparkSchema)
        .coalesce(1)
        .write()
        .format("iceberg")
        .mode(SaveMode.Append)
        .save(table.location());
  }

  protected void withSQLConf(Map<String, String> conf, Action action) {
    SQLConf sqlConf = SQLConf.get();

    Map<String, String> currentConfValues = new HashMap<>();
    conf.keySet().forEach(confKey -> {
      if (sqlConf.contains(confKey)) {
        String currentConfValue = sqlConf.getConfString(confKey);
        currentConfValues.put(confKey, currentConfValue);
      }
    });

    conf.forEach((confKey, confValue) -> {
      if (SQLConf.staticConfKeys().contains(confKey)) {
        throw new RuntimeException("Cannot modify the value of a static config: " + confKey);
      }
      sqlConf.setConfString(confKey, confValue);
    });

    try {
      action.invoke();
    } finally {
      conf.forEach((confKey, confValue) -> {
        if (currentConfValues.containsKey(confKey)) {
          sqlConf.setConfString(confKey, currentConfValues.get(confKey));
        } else {
          sqlConf.unsetConf(confKey);
        }
      });
    }
  }

  protected void withTableProperties(Map<String, String> props, Action action) {
    Map<String, String> tableProps = table.properties();
    Map<String, String> currentPropValues = new HashMap<>();
    props.keySet().forEach(propKey -> {
      if (tableProps.containsKey(propKey)) {
        String currentPropValue = tableProps.get(propKey);
        currentPropValues.put(propKey, currentPropValue);
      }
    });

    UpdateProperties updateProperties = table.updateProperties();
    props.forEach(updateProperties::set);
    updateProperties.commit();

    try {
      action.invoke();
    } finally {
      UpdateProperties restoreProperties = table.updateProperties();
      props.forEach((propKey, propValue) -> {
        if (currentPropValues.containsKey(propKey)) {
          restoreProperties.set(propKey, currentPropValues.get(propKey));
        } else {
          restoreProperties.remove(propKey);
        }
      });
      restoreProperties.commit();
    }
  }
}<|MERGE_RESOLUTION|>--- conflicted
+++ resolved
@@ -93,7 +93,6 @@
     }
   }
 
-<<<<<<< HEAD
   protected void setupSpark(boolean enableDictionaryEncoding) {
     SparkSession.Builder builder = SparkSession.builder()
             .config("spark.ui.enabled", false);
@@ -104,15 +103,7 @@
     }
     builder.master("local");
     spark = builder.getOrCreate();
-    Configuration sparkHadoopConf = spark.sparkContext().hadoopConfiguration();
-=======
-  protected void setupSpark() {
-    spark = SparkSession.builder()
-        .config("spark.ui.enabled", false)
-        .master("local")
-        .getOrCreate();
     Configuration sparkHadoopConf = spark.sessionState().newHadoopConf();
->>>>>>> 99edad1c
     hadoopConf.forEach(entry -> sparkHadoopConf.set(entry.getKey(), entry.getValue()));
   }
   protected void setupSpark() {
