--- conflicted
+++ resolved
@@ -79,16 +79,11 @@
     Configuration conf = new Configuration(lazyBaseConf());
     Table table = getTableAndResolveHadoopConfiguration(options, conf);
     String caseSensitive = lazySparkSession().conf().get("spark.sql.caseSensitive");
-<<<<<<< HEAD
-
-    Reader reader = new Reader(table, Boolean.parseBoolean(caseSensitive), options);
-=======
 
     Broadcast<FileIO> io = lazySparkContext().broadcast(fileIO(table));
     Broadcast<EncryptionManager> encryptionManager = lazySparkContext().broadcast(table.encryption());
 
     Reader reader = new Reader(table, io, encryptionManager, Boolean.parseBoolean(caseSensitive), options);
->>>>>>> dbc753a5
     if (readSchema != null) {
       // convert() will fail if readSchema contains fields not in table.schema()
       SparkSchemaUtil.convert(table.schema(), readSchema);
@@ -110,16 +105,12 @@
     validatePartitionTransforms(table.spec());
     String appId = lazySparkSession().sparkContext().applicationId();
     String wapId = lazySparkSession().conf().get("spark.wap.id", null);
-<<<<<<< HEAD
-    return Optional.of(new Writer(table, options, mode == SaveMode.Overwrite, appId, wapId, dsSchema));
-=======
     boolean replacePartitions = mode == SaveMode.Overwrite;
 
     Broadcast<FileIO> io = lazySparkContext().broadcast(fileIO(table));
     Broadcast<EncryptionManager> encryptionManager = lazySparkContext().broadcast(table.encryption());
 
     return Optional.of(new Writer(table, io, encryptionManager, options, replacePartitions, appId, wapId, dsSchema));
->>>>>>> dbc753a5
   }
 
   @Override
@@ -137,15 +128,11 @@
     // so we fetch it directly from sparkContext to make writes idempotent
     String queryId = lazySparkSession().sparkContext().getLocalProperty(StreamExecution.QUERY_ID_KEY());
     String appId = lazySparkSession().sparkContext().applicationId();
-<<<<<<< HEAD
-    return new StreamingWriter(table, options, queryId, mode, appId, dsSchema);
-=======
 
     Broadcast<FileIO> io = lazySparkContext().broadcast(fileIO(table));
     Broadcast<EncryptionManager> encryptionManager = lazySparkContext().broadcast(table.encryption());
 
     return new StreamingWriter(table, io, encryptionManager, options, queryId, mode, appId, dsSchema);
->>>>>>> dbc753a5
   }
 
   protected Table findTable(DataSourceOptions options, Configuration conf) {
@@ -240,8 +227,6 @@
     boolean dataFrameCheckNullability = options.getBoolean("check-nullability", true);
     return sparkCheckNullability && dataFrameCheckNullability;
   }
-<<<<<<< HEAD
-=======
 
   private FileIO fileIO(Table table) {
     if (table.io() instanceof HadoopFileIO) {
@@ -252,5 +237,4 @@
       return table.io();
     }
   }
->>>>>>> dbc753a5
 }