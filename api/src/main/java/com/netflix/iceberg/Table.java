/*
 * Licensed to the Apache Software Foundation (ASF) under one
 * or more contributor license agreements.  See the NOTICE file
 * distributed with this work for additional information
 * regarding copyright ownership.  The ASF licenses this file
 * to you under the Apache License, Version 2.0 (the
 * "License"); you may not use this file except in compliance
 * with the License.  You may obtain a copy of the License at
 *
 *   http://www.apache.org/licenses/LICENSE-2.0
 *
 * Unless required by applicable law or agreed to in writing,
 * software distributed under the License is distributed on an
 * "AS IS" BASIS, WITHOUT WARRANTIES OR CONDITIONS OF ANY
 * KIND, either express or implied.  See the License for the
 * specific language governing permissions and limitations
 * under the License.
 */

package com.netflix.iceberg;

import com.netflix.iceberg.encryption.EncryptionManager;
import com.netflix.iceberg.io.FileIO;
import com.netflix.iceberg.io.LocationProvider;
import java.util.Map;

/**
 * Represents a table.
 */
public interface Table {

  /**
   * Refresh the current table metadata.
   */
  void refresh();

  /**
   * Create a new {@link TableScan scan} for this table.
   * <p>
   * Once a table scan is created, it can be refined to project columns and filter data.
   *
   * @return a table scan for this table
   */
  TableScan newScan();

  /**
   * Return the {@link Schema schema} for this table.
   *
   * @return this table's schema
   */
  Schema schema();

  /**
   * Return the {@link PartitionSpec partition spec} for this table.
   *
   * @return this table's partition spec
   */
  PartitionSpec spec();

  /**
   * Return a map of string properties for this table.
   *
   * @return this table's properties map
   */
  Map<String, String> properties();

  /**
   * Return the table's base location.
   *
   * @return this table's location
   */
  String location();

  /**
   * Get the current {@link Snapshot snapshot} for this table, or null if there are no snapshots.
   *
   * @return the current table Snapshot.
   */
  Snapshot currentSnapshot();

  /**
   * Get the {@link Snapshot snapshots} of this table.
   *
   * @return an Iterable of snapshots of this table.
   */
  Iterable<Snapshot> snapshots();

  /**
   * Create a new {@link UpdateSchema} to alter the columns of this table and commit the change.
   *
   * @return a new {@link UpdateSchema}
   */
  UpdateSchema updateSchema();

  /**
   * Create a new {@link UpdateProperties} to update table properties and commit the changes.
   *
   * @return a new {@link UpdateProperties}
   */
  UpdateProperties updateProperties();

  /**
   * Create a new {@link UpdateLocation} to update table location and commit the changes.
   *
   * @return a new {@link UpdateLocation}
   */
  UpdateLocation updateLocation();

  /**
   * Create a new {@link AppendFiles append API} to add files to this table and commit.
   *
   * @return a new {@link AppendFiles}
   */
  AppendFiles newAppend();

  /**
   * Create a new {@link AppendFiles append API} to add files to this table and commit.
   * <p>
   * Using this method signals to the underlying implementation that the append should not perform
   * extra work in order to commit quickly. Fast appends are not recommended for normal writes
   * because the fast commit may cause split planning to slow down over time.
   * <p>
   * Implementations may not support fast appends, in which case this will return the same appender
   * as {@link #newAppend()}.
   *
   * @return a new {@link AppendFiles}
   */
  default AppendFiles newFastAppend() {
    return newAppend();
  }

  /**
   * Create a new {@link RewriteFiles rewrite API} to replace files in this table and commit.
   *
   * @return a new {@link RewriteFiles}
   */
  RewriteFiles newRewrite();

  /**
   * Create a new {@link OverwriteFiles overwrite API} to overwrite files by a filter expression.
   *
   * @return a new {@link OverwriteFiles}
   */
  OverwriteFiles newOverwrite();

  /**
   * Not recommended: Create a new {@link ReplacePartitions replace partitions API} to dynamically
   * overwrite partitions in the table with new data.
   * <p>
   * This is provided to implement SQL compatible with Hive table operations but is not recommended.
   * Instead, use the {@link OverwriteFiles overwrite API} to explicitly overwrite data.
   *
   * @return a new {@link ReplacePartitions}
   */
  ReplacePartitions newReplacePartitions();

  /**
   * Create a new {@link DeleteFiles delete API} to replace files in this table and commit.
   *
   * @return a new {@link DeleteFiles}
   */
  DeleteFiles newDelete();

  /**
   * Create a new {@link ExpireSnapshots expire API} to manage snapshots in this table and commit.
   *
   * @return a new {@link ExpireSnapshots}
   */
  ExpireSnapshots expireSnapshots();

  /**
   * Create a new {@link Rollback rollback API} to roll back to a previous snapshot and commit.
   *
   * @return a new {@link Rollback}
   */
  Rollback rollback();

  /**
   * Create a new {@link Transaction transaction API} to commit multiple table operations at once.
   *
   * @return a new {@link Transaction}
   */
  Transaction newTransaction();

  /**
   * @return a {@link FileIO} to read and write table data and metadata files
   */
  FileIO io();

  /**
<<<<<<< HEAD
   * @return an {@link com.netflix.iceberg.encryption.EncryptionManager} to encrypt and decrypt
   * data files.
   */
  default EncryptionManager encryption() {
    // TODO coming soon
    throw new UnsupportedOperationException("Encryption is a work in progress.");
  }
=======
   * @return a {@link LocationProvider} to provide locations for new data files
   */
  LocationProvider locationProvider();
>>>>>>> 65ffbc40

}<|MERGE_RESOLUTION|>--- conflicted
+++ resolved
@@ -188,7 +188,6 @@
   FileIO io();
 
   /**
-<<<<<<< HEAD
    * @return an {@link com.netflix.iceberg.encryption.EncryptionManager} to encrypt and decrypt
    * data files.
    */
@@ -196,10 +195,9 @@
     // TODO coming soon
     throw new UnsupportedOperationException("Encryption is a work in progress.");
   }
-=======
+
+  /**
    * @return a {@link LocationProvider} to provide locations for new data files
    */
   LocationProvider locationProvider();
->>>>>>> 65ffbc40
-
 }