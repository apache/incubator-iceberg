--- conflicted
+++ resolved
@@ -24,10 +24,9 @@
 import java.util.Comparator;
 
 public class Comparators {
-<<<<<<< HEAD
 
   private Comparators() {}
-=======
+
   private static final ImmutableMap<Type.PrimitiveType, Comparator<?>> COMPARATORS = ImmutableMap
       .<Type.PrimitiveType, Comparator<?>>builder()
       .put(Types.BooleanType.get(), Comparator.naturalOrder())
@@ -57,7 +56,6 @@
 
     throw new UnsupportedOperationException("Cannot determine comparator for type: " + type);
   }
->>>>>>> 93f8f18f
 
   public static Comparator<ByteBuffer> unsignedBytes() {
     return UnsignedByteBufComparator.INSTANCE;
