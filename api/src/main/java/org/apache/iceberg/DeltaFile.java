--- conflicted
+++ resolved
@@ -69,8 +69,6 @@
    */
   DeltaFile copy();
 
-<<<<<<< HEAD
-=======
   /**
    * Copies this {@link DataFile data file} without file stats. Manifest readers can reuse data file instances; use
    * this method to copy data without stats when collecting files.
@@ -78,7 +76,6 @@
    * @return a copy of this data file, without lower bounds, upper bounds, value counts, or null value counts
    */
   DeltaFile copyWithoutStats();
->>>>>>> db64bc91
 
   /**
    * @return List of recommended split locations, if applicable, null otherwise.
