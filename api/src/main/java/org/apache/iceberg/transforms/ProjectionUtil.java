/*
 * Licensed to the Apache Software Foundation (ASF) under one
 * or more contributor license agreements.  See the NOTICE file
 * distributed with this work for additional information
 * regarding copyright ownership.  The ASF licenses this file
 * to you under the Apache License, Version 2.0 (the
 * "License"); you may not use this file except in compliance
 * with the License.  You may obtain a copy of the License at
 *
 *   http://www.apache.org/licenses/LICENSE-2.0
 *
 * Unless required by applicable law or agreed to in writing,
 * software distributed under the License is distributed on an
 * "AS IS" BASIS, WITHOUT WARRANTIES OR CONDITIONS OF ANY
 * KIND, either express or implied.  See the License for the
 * specific language governing permissions and limitations
 * under the License.
 */

package org.apache.iceberg.transforms;

import java.math.BigDecimal;
import java.math.BigInteger;
import org.apache.iceberg.expressions.BoundLiteralPredicate;
import org.apache.iceberg.expressions.Expression;
import org.apache.iceberg.expressions.UnboundPredicate;

import static org.apache.iceberg.expressions.Expressions.predicate;

class ProjectionUtil {

  private ProjectionUtil() {}

  static <T> UnboundPredicate<T> truncateInteger(
      String name, BoundLiteralPredicate<Integer> pred, Transform<Integer, T> transform) {
    int boundary = pred.literal().value();
    switch (pred.op()) {
      case LT:
        // adjust closed and then transform ltEq
        return predicate(Expression.Operation.LT_EQ, name, transform.apply(boundary - 1));
      case LT_EQ:
        return predicate(Expression.Operation.LT_EQ, name, transform.apply(boundary));
      case GT:
        // adjust closed and then transform gtEq
        return predicate(Expression.Operation.GT_EQ, name, transform.apply(boundary + 1));
      case GT_EQ:
        return predicate(Expression.Operation.GT_EQ, name, transform.apply(boundary));
      case EQ:
        return predicate(pred.op(), name, transform.apply(boundary));
      default:
        return null;
    }
  }

<<<<<<< HEAD
  static UnboundPredicate<Integer> truncateIntegerStrict(
      String name, BoundPredicate<Integer> pred, Transform<Integer, Integer> transform) {
    int boundary = pred.literal().value();
    switch (pred.op()) {
      case LT:
        // predicate would be <= the previous partition
        return predicate(Expression.Operation.LT_EQ, name, transform.apply(boundary) - 1);
      case LT_EQ:
        // Checking if the literal is at the upper partition boundary
        if (transform.apply(boundary + 1).equals(transform.apply(boundary))) {
          // Literal is not at upper boundary, for eg: 2019-07-02T02:12:34.0000
          // the predicate can be < 2019-07-01
          return predicate(Expression.Operation.LT_EQ, name, transform.apply(boundary) - 1);
        } else {
          // Literal is not at upper boundary, for eg: 2019-07-02T23:59:59.99999
          // the predicate can be <= 2019-07-02
          return predicate(Expression.Operation.LT_EQ, name, transform.apply(boundary));
        }
      case GT:
        // predicate would be >= the next partition
        return predicate(Expression.Operation.GT_EQ, name, transform.apply(boundary) + 1);
      case GT_EQ:
        // Checking if the literal is at the lower partition boundary
        if (transform.apply(boundary - 1).equals(transform.apply(boundary))) {
          // Literal is not at lower boundary, for eg: 2019-07-02T02:12:34.0000
          // the predicate can be >= 2019-07-03
          return predicate(Expression.Operation.GT_EQ, name, transform.apply(boundary) + 1);
        } else {
          // Literal was at the lower boundary, for eg: 2019-07-02T00:00:00.0000
          // the predicate can be >= 2019-07-02
          return predicate(Expression.Operation.GT_EQ, name, transform.apply(boundary));
        }
=======
  static <T> UnboundPredicate<T> truncateIntegerStrict(
      String name, BoundLiteralPredicate<Integer> pred, Transform<Integer, T> transform) {
    int boundary = pred.literal().value();
    switch (pred.op()) {
      case LT:
        return predicate(Expression.Operation.LT, name, transform.apply(boundary));
      case LT_EQ:
        return predicate(Expression.Operation.LT, name, transform.apply(boundary + 1));
      case GT:
        return predicate(Expression.Operation.GT, name, transform.apply(boundary));
      case GT_EQ:
        return predicate(Expression.Operation.GT, name, transform.apply(boundary - 1));
>>>>>>> 99edad1c
      case NOT_EQ:
        return predicate(Expression.Operation.NOT_EQ, name, transform.apply(boundary));
      case EQ:
        // there is no predicate that guarantees equality because adjacent ints transform to the same value
        return null;
      default:
        return null;
    }
  }

<<<<<<< HEAD
  static UnboundPredicate<Integer> truncateLongStrict(
      String name, BoundPredicate<Long> pred, Transform<Long, Integer> transform) {
    long boundary = pred.literal().value();
    switch (pred.op()) {
      case LT:
        // predicate would be <= the previous partition
        return predicate(Expression.Operation.LT_EQ, name, transform.apply(boundary) - 1);
      case LT_EQ:
        // Checking if the literal is at the upper partition boundary
        if (transform.apply(boundary + 1L).equals(transform.apply(boundary))) {
          // Literal is not at upper boundary, for eg: 2019-07-02T02:12:34.0000
          // the predicate can be <= 2019-07-01
          return predicate(Expression.Operation.LT_EQ, name, transform.apply(boundary) - 1);
        } else {
          // Literal is not at upper boundary, for eg: 2019-07-02T23:59:59.99999
          // the predicate can be <= 2019-07-02
          return predicate(Expression.Operation.LT_EQ, name, transform.apply(boundary));
        }
      case GT:
        // predicate would be >= the next partition
        return predicate(Expression.Operation.GT_EQ, name, transform.apply(boundary) + 1);
      case GT_EQ:
        // Checking if the literal is at the lower partition boundary
        if (transform.apply(boundary - 1L).equals(transform.apply(boundary))) {
          // Literal is not at lower boundary, for eg: 2019-07-02T02:12:34.0000
          // the predicate can be >= 2019-07-03
          return predicate(Expression.Operation.GT_EQ, name, transform.apply(boundary) + 1);
        } else {
          // Literal was at the lower boundary, for eg: 2019-07-02T00:00:00.0000
          // the predicate can be >= 2019-07-02
          return predicate(Expression.Operation.GT_EQ, name, transform.apply(boundary));
        }
=======
  static <T> UnboundPredicate<T> truncateLongStrict(
      String name, BoundLiteralPredicate<Long> pred, Transform<Long, T> transform) {
    long boundary = pred.literal().value();
    switch (pred.op()) {
      case LT:
        return predicate(Expression.Operation.LT, name, transform.apply(boundary));
      case LT_EQ:
        return predicate(Expression.Operation.LT, name, transform.apply(boundary + 1L));
      case GT:
        return predicate(Expression.Operation.GT, name, transform.apply(boundary));
      case GT_EQ:
        return predicate(Expression.Operation.GT, name, transform.apply(boundary - 1L));
>>>>>>> 99edad1c
      case NOT_EQ:
        return predicate(Expression.Operation.NOT_EQ, name, transform.apply(boundary));
      case EQ:
        // there is no predicate that guarantees equality because adjacent longs transform to the same value
        return null;
      default:
        return null;
    }
  }

  static <T> UnboundPredicate<T> truncateLong(
      String name, BoundLiteralPredicate<Long> pred, Transform<Long, T> transform) {
    long boundary = pred.literal().value();
    switch (pred.op()) {
      case LT:
        // adjust closed and then transform ltEq
        return predicate(Expression.Operation.LT_EQ, name, transform.apply(boundary - 1L));
      case LT_EQ:
        return predicate(Expression.Operation.LT_EQ, name, transform.apply(boundary));
      case GT:
        // adjust closed and then transform gtEq
        return predicate(Expression.Operation.GT_EQ, name, transform.apply(boundary + 1L));
      case GT_EQ:
        return predicate(Expression.Operation.GT_EQ, name, transform.apply(boundary));
      case EQ:
        return predicate(pred.op(), name, transform.apply(boundary));
      default:
        return null;
    }
  }

  static <T> UnboundPredicate<T> truncateDecimal(
      String name, BoundLiteralPredicate<BigDecimal> pred,
      Transform<BigDecimal, T> transform) {
    BigDecimal boundary = pred.literal().value();
    switch (pred.op()) {
      case LT:
        // adjust closed and then transform ltEq
        BigDecimal minusOne = new BigDecimal(
            boundary.unscaledValue().subtract(BigInteger.ONE),
            boundary.scale());
        return predicate(Expression.Operation.LT_EQ, name, transform.apply(minusOne));
      case LT_EQ:
        return predicate(Expression.Operation.LT_EQ, name, transform.apply(boundary));
      case GT:
        // adjust closed and then transform gtEq
        BigDecimal plusOne = new BigDecimal(
            boundary.unscaledValue().add(BigInteger.ONE),
            boundary.scale());
        return predicate(Expression.Operation.GT_EQ, name, transform.apply(plusOne));
      case GT_EQ:
        return predicate(Expression.Operation.GT_EQ, name, transform.apply(boundary));
      case EQ:
        return predicate(pred.op(), name, transform.apply(boundary));
      default:
        return null;
    }
  }

  static <T> UnboundPredicate<T> truncateDecimalStrict(
      String name, BoundLiteralPredicate<BigDecimal> pred,
      Transform<BigDecimal, T> transform) {
    BigDecimal boundary = pred.literal().value();

    BigDecimal minusOne = new BigDecimal(
        boundary.unscaledValue().subtract(BigInteger.ONE),
        boundary.scale());

    BigDecimal plusOne = new BigDecimal(
        boundary.unscaledValue().add(BigInteger.ONE),
        boundary.scale());

    switch (pred.op()) {
      case LT:
        return predicate(Expression.Operation.LT, name, transform.apply(boundary));
      case LT_EQ:
        return predicate(Expression.Operation.LT, name, transform.apply(plusOne));
      case GT:
        return predicate(Expression.Operation.GT, name, transform.apply(boundary));
      case GT_EQ:
        return predicate(Expression.Operation.GT, name, transform.apply(minusOne));
      case NOT_EQ:
        return predicate(Expression.Operation.NOT_EQ, name, transform.apply(boundary));
      case EQ:
        // there is no predicate that guarantees equality because adjacent decimals transform to the same value
        return null;
      default:
        return null;
    }
  }

  static <S, T> UnboundPredicate<T> truncateArray(
      String name, BoundLiteralPredicate<S> pred, Transform<S, T> transform) {
    S boundary = pred.literal().value();
    switch (pred.op()) {
      case LT:
      case LT_EQ:
        return predicate(Expression.Operation.LT_EQ, name, transform.apply(boundary));
      case GT:
      case GT_EQ:
        return predicate(Expression.Operation.GT_EQ, name, transform.apply(boundary));
      case EQ:
        return predicate(Expression.Operation.EQ, name, transform.apply(boundary));
      case STARTS_WITH:
        return predicate(Expression.Operation.STARTS_WITH, name, transform.apply(boundary));
//        case IN: // TODO
//          return Expressions.predicate(Operation.IN, name, transform.apply(boundary));
      default:
        return null;
    }
  }

  static <S, T> UnboundPredicate<T> truncateArrayStrict(
      String name, BoundLiteralPredicate<S> pred, Transform<S, T> transform) {
    S boundary = pred.literal().value();
    switch (pred.op()) {
      case LT:
      case LT_EQ:
        return predicate(Expression.Operation.LT, name, transform.apply(boundary));
      case GT:
      case GT_EQ:
        return predicate(Expression.Operation.GT, name, transform.apply(boundary));
      case NOT_EQ:
        return predicate(Expression.Operation.NOT_EQ, name, transform.apply(boundary));
      case EQ:
        // there is no predicate that guarantees equality because adjacent values transform to the same partition
        return null;
      default:
        return null;
    }
  }
}<|MERGE_RESOLUTION|>--- conflicted
+++ resolved
@@ -52,40 +52,6 @@
     }
   }
 
-<<<<<<< HEAD
-  static UnboundPredicate<Integer> truncateIntegerStrict(
-      String name, BoundPredicate<Integer> pred, Transform<Integer, Integer> transform) {
-    int boundary = pred.literal().value();
-    switch (pred.op()) {
-      case LT:
-        // predicate would be <= the previous partition
-        return predicate(Expression.Operation.LT_EQ, name, transform.apply(boundary) - 1);
-      case LT_EQ:
-        // Checking if the literal is at the upper partition boundary
-        if (transform.apply(boundary + 1).equals(transform.apply(boundary))) {
-          // Literal is not at upper boundary, for eg: 2019-07-02T02:12:34.0000
-          // the predicate can be < 2019-07-01
-          return predicate(Expression.Operation.LT_EQ, name, transform.apply(boundary) - 1);
-        } else {
-          // Literal is not at upper boundary, for eg: 2019-07-02T23:59:59.99999
-          // the predicate can be <= 2019-07-02
-          return predicate(Expression.Operation.LT_EQ, name, transform.apply(boundary));
-        }
-      case GT:
-        // predicate would be >= the next partition
-        return predicate(Expression.Operation.GT_EQ, name, transform.apply(boundary) + 1);
-      case GT_EQ:
-        // Checking if the literal is at the lower partition boundary
-        if (transform.apply(boundary - 1).equals(transform.apply(boundary))) {
-          // Literal is not at lower boundary, for eg: 2019-07-02T02:12:34.0000
-          // the predicate can be >= 2019-07-03
-          return predicate(Expression.Operation.GT_EQ, name, transform.apply(boundary) + 1);
-        } else {
-          // Literal was at the lower boundary, for eg: 2019-07-02T00:00:00.0000
-          // the predicate can be >= 2019-07-02
-          return predicate(Expression.Operation.GT_EQ, name, transform.apply(boundary));
-        }
-=======
   static <T> UnboundPredicate<T> truncateIntegerStrict(
       String name, BoundLiteralPredicate<Integer> pred, Transform<Integer, T> transform) {
     int boundary = pred.literal().value();
@@ -98,7 +64,6 @@
         return predicate(Expression.Operation.GT, name, transform.apply(boundary));
       case GT_EQ:
         return predicate(Expression.Operation.GT, name, transform.apply(boundary - 1));
->>>>>>> 99edad1c
       case NOT_EQ:
         return predicate(Expression.Operation.NOT_EQ, name, transform.apply(boundary));
       case EQ:
@@ -109,40 +74,6 @@
     }
   }
 
-<<<<<<< HEAD
-  static UnboundPredicate<Integer> truncateLongStrict(
-      String name, BoundPredicate<Long> pred, Transform<Long, Integer> transform) {
-    long boundary = pred.literal().value();
-    switch (pred.op()) {
-      case LT:
-        // predicate would be <= the previous partition
-        return predicate(Expression.Operation.LT_EQ, name, transform.apply(boundary) - 1);
-      case LT_EQ:
-        // Checking if the literal is at the upper partition boundary
-        if (transform.apply(boundary + 1L).equals(transform.apply(boundary))) {
-          // Literal is not at upper boundary, for eg: 2019-07-02T02:12:34.0000
-          // the predicate can be <= 2019-07-01
-          return predicate(Expression.Operation.LT_EQ, name, transform.apply(boundary) - 1);
-        } else {
-          // Literal is not at upper boundary, for eg: 2019-07-02T23:59:59.99999
-          // the predicate can be <= 2019-07-02
-          return predicate(Expression.Operation.LT_EQ, name, transform.apply(boundary));
-        }
-      case GT:
-        // predicate would be >= the next partition
-        return predicate(Expression.Operation.GT_EQ, name, transform.apply(boundary) + 1);
-      case GT_EQ:
-        // Checking if the literal is at the lower partition boundary
-        if (transform.apply(boundary - 1L).equals(transform.apply(boundary))) {
-          // Literal is not at lower boundary, for eg: 2019-07-02T02:12:34.0000
-          // the predicate can be >= 2019-07-03
-          return predicate(Expression.Operation.GT_EQ, name, transform.apply(boundary) + 1);
-        } else {
-          // Literal was at the lower boundary, for eg: 2019-07-02T00:00:00.0000
-          // the predicate can be >= 2019-07-02
-          return predicate(Expression.Operation.GT_EQ, name, transform.apply(boundary));
-        }
-=======
   static <T> UnboundPredicate<T> truncateLongStrict(
       String name, BoundLiteralPredicate<Long> pred, Transform<Long, T> transform) {
     long boundary = pred.literal().value();
@@ -155,7 +86,6 @@
         return predicate(Expression.Operation.GT, name, transform.apply(boundary));
       case GT_EQ:
         return predicate(Expression.Operation.GT, name, transform.apply(boundary - 1L));
->>>>>>> 99edad1c
       case NOT_EQ:
         return predicate(Expression.Operation.NOT_EQ, name, transform.apply(boundary));
       case EQ:
@@ -261,8 +191,8 @@
         return predicate(Expression.Operation.EQ, name, transform.apply(boundary));
       case STARTS_WITH:
         return predicate(Expression.Operation.STARTS_WITH, name, transform.apply(boundary));
-//        case IN: // TODO
-//          return Expressions.predicate(Operation.IN, name, transform.apply(boundary));
+      //        case IN: // TODO
+      //          return Expressions.predicate(Operation.IN, name, transform.apply(boundary));
       default:
         return null;
     }
