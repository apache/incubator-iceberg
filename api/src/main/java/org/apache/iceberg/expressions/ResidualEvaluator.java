--- conflicted
+++ resolved
@@ -201,25 +201,8 @@
     }
 
     @Override
-    public <T> Expression startsWith(BoundReference<T> ref, Literal<T> lit) {
-      return ((String) ref.get(struct)).startsWith((String) lit.value()) ? alwaysTrue() : alwaysFalse();
-    }
-
-    @Override
     @SuppressWarnings("unchecked")
     public <T> Expression predicate(BoundPredicate<T> pred) {
-<<<<<<< HEAD
-      /**
-       * Get the strict projection and inclusive projection of this predicate in partition data,
-       * then use them to determine whether to return the original predicate. The strict projection
-       * returns true iff the original predicate would have returned true, so the predicate can be
-       * eliminated if the strict projection evaluates to true. Similarly the inclusive projection
-       * returns false iff the original predicate would have returned false, so the predicate can
-       * also be eliminated if the inclusive projection evaluates to false.
-       */
-
-      //
-=======
       // Get the strict projection and inclusive projection of this predicate in partition data,
       // then use them to determine whether to return the original predicate. The strict projection
       // returns true iff the original predicate would have returned true, so the predicate can be
@@ -227,7 +210,6 @@
       // returns false iff the original predicate would have returned false, so the predicate can
       // also be eliminated if the inclusive projection evaluates to false.
 
->>>>>>> dbc753a5
       // If there is no strict projection or if it evaluates to false, then return the predicate.
       List<PartitionField> parts = spec.getFieldsBySourceId(pred.ref().fieldId());
       if (parts == null) {
