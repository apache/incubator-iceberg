#
# Licensed to the Apache Software Foundation (ASF) under one
# or more contributor license agreements.  See the NOTICE file
# distributed with this work for additional information
# regarding copyright ownership.  The ASF licenses this file
# to you under the Apache License, Version 2.0 (the
# "License"); you may not use this file except in compliance
# with the License.  You may obtain a copy of the License at
#
#   http://www.apache.org/licenses/LICENSE-2.0
#
# Unless required by applicable law or agreed to in writing,
# software distributed under the License is distributed on an
# "AS IS" BASIS, WITHOUT WARRANTIES OR CONDITIONS OF ANY
# KIND, either express or implied.  See the License for the
# specific language governing permissions and limitations
# under the License.
#

site_name: Apache Iceberg
site_description: A table format for large, slow-moving tabular data

remote_name: apache
remote_branch: asf-site
use_directory_urls: true

theme: cinder
copyright: "Copyright 2018-2020 <a href='https://www.apache.org/'>The Apache Software Foundation</a><br />Apache Iceberg, Iceberg, Apache, the Apache feather logo, and the Apache Iceberg project logo are either registered<br />trademarks or trademarks of The Apache Software Foundation in the United States and other countries."
extra_css:
  - css/extra.css
plugins:
  - redirects
markdown_extensions:
  - toc:
      permalink: True
  - smarty
  - sane_lists
  - extra
  - tables
  - admonition
  - pymdownx.tilde
nav:
  - Project:
    - About: index.md
    - Community: community.md
    - Releases: releases.md
    - Trademarks: trademarks.md
    - How to Release: how-to-release.md
  - Tables:
    - Configuration: configuration.md
    - Schemas: schemas.md
    - Partitioning: partitioning.md
    - Table evolution: evolution.md
    - Maintenance: maintenance.md
    - Performance: performance.md
    - Reliability: reliability.md
  - Spark:
    - Getting Started: getting-started.md
    - Spark SQL: spark.md
    - Spark Streaming: spark-structured-streaming.md
    - Time Travel: spark#time-travel
  - Trino: https://trino.io/docs/current/connector/iceberg.html
  - Flink: flink.md
  - Hive: hive.md
<<<<<<< HEAD
  - Beam: beam.md
=======
  - Integrations:
    - AWS: aws.md
>>>>>>> 674c9b6e
  - API:
    - Javadoc: /javadoc/
    - Java API intro: api.md
    - Java Quickstart: java-api-quickstart.md
    - Java Custom Catalog: custom-catalog.md
    - Python Quickstart: python-quickstart.md
    - Python API Intro: python-api-intro.md
    - Python Feature Support: python-feature-support.md
  - Format:
    - Definitions: terms.md
    - Spec: spec.md
  - GitHub: https://github.com/apache/iceberg
  - ASF:
    - License: https://www.apache.org/licenses/
    - Security: https://www.apache.org/security/
    - Sponsors: https://www.apache.org/foundation/thanks.html
    - Donate: https://www.apache.org/foundation/sponsorship.html
    - Events: https://www.apache.org/events/current-event.html
redirects:
  time-travel/index: snapshots/index
  presto/index: trino/index<|MERGE_RESOLUTION|>--- conflicted
+++ resolved
@@ -62,12 +62,9 @@
   - Trino: https://trino.io/docs/current/connector/iceberg.html
   - Flink: flink.md
   - Hive: hive.md
-<<<<<<< HEAD
   - Beam: beam.md
-=======
   - Integrations:
     - AWS: aws.md
->>>>>>> 674c9b6e
   - API:
     - Javadoc: /javadoc/
     - Java API intro: api.md
