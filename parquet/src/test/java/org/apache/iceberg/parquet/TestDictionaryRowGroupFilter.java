--- conflicted
+++ resolved
@@ -23,7 +23,6 @@
 import java.io.IOException;
 import java.util.UUID;
 
-import com.google.common.collect.Lists;
 import org.apache.avro.generic.GenericData.Record;
 import org.apache.avro.generic.GenericRecordBuilder;
 import org.apache.iceberg.Files;
@@ -499,7 +498,6 @@
   }
 
   @Test
-<<<<<<< HEAD
   public void testStructFieldLt() {
     boolean shouldRead = new ParquetDictionaryRowGroupFilter(SCHEMA, lessThan("struct_not_null.int_field", 5))
             .shouldRead(PARQUET_SCHEMA, ROW_GROUP_METADATA, DICTIONARY_STORE);
@@ -611,37 +609,38 @@
   @Test
   public void testStructFieldNotEq() {
     boolean shouldRead = new ParquetDictionaryRowGroupFilter(SCHEMA, notEqual("struct_not_null.int_field", 5))
-            .shouldRead(PARQUET_SCHEMA, ROW_GROUP_METADATA, DICTIONARY_STORE);
+        .shouldRead(PARQUET_SCHEMA, ROW_GROUP_METADATA, DICTIONARY_STORE);
     Assert.assertTrue("Should read: id below lower bound", shouldRead);
 
     shouldRead = new ParquetDictionaryRowGroupFilter(SCHEMA, notEqual("struct_not_null.int_field", 29))
-            .shouldRead(PARQUET_SCHEMA, ROW_GROUP_METADATA, DICTIONARY_STORE);
+        .shouldRead(PARQUET_SCHEMA, ROW_GROUP_METADATA, DICTIONARY_STORE);
     Assert.assertTrue("Should read: id below lower bound", shouldRead);
 
     shouldRead = new ParquetDictionaryRowGroupFilter(SCHEMA, notEqual("struct_not_null.int_field", 30))
-            .shouldRead(PARQUET_SCHEMA, ROW_GROUP_METADATA, DICTIONARY_STORE);
+        .shouldRead(PARQUET_SCHEMA, ROW_GROUP_METADATA, DICTIONARY_STORE);
     Assert.assertTrue("Should read: id equal to lower bound", shouldRead);
 
     shouldRead = new ParquetDictionaryRowGroupFilter(SCHEMA, notEqual("struct_not_null.int_field", 75))
-            .shouldRead(PARQUET_SCHEMA, ROW_GROUP_METADATA, DICTIONARY_STORE);
+        .shouldRead(PARQUET_SCHEMA, ROW_GROUP_METADATA, DICTIONARY_STORE);
     Assert.assertTrue("Should read: id between lower and upper bounds", shouldRead);
 
     shouldRead = new ParquetDictionaryRowGroupFilter(SCHEMA, notEqual("struct_not_null.int_field", 79))
-            .shouldRead(PARQUET_SCHEMA, ROW_GROUP_METADATA, DICTIONARY_STORE);
+        .shouldRead(PARQUET_SCHEMA, ROW_GROUP_METADATA, DICTIONARY_STORE);
     Assert.assertTrue("Should read: id equal to upper bound", shouldRead);
 
     shouldRead = new ParquetDictionaryRowGroupFilter(SCHEMA, notEqual("id", 80))
-            .shouldRead(PARQUET_SCHEMA, ROW_GROUP_METADATA, DICTIONARY_STORE);
+        .shouldRead(PARQUET_SCHEMA, ROW_GROUP_METADATA, DICTIONARY_STORE);
     Assert.assertTrue("Should read: id above upper bound", shouldRead);
 
     shouldRead = new ParquetDictionaryRowGroupFilter(SCHEMA, notEqual("struct_not_null.int_field", 85))
-            .shouldRead(PARQUET_SCHEMA, ROW_GROUP_METADATA, DICTIONARY_STORE);
+        .shouldRead(PARQUET_SCHEMA, ROW_GROUP_METADATA, DICTIONARY_STORE);
     Assert.assertTrue("Should read: id above upper bound", shouldRead);
-=======
+  }
+
+  @Test
   public void testCaseInsensitive() {
     boolean shouldRead = new ParquetDictionaryRowGroupFilter(SCHEMA, notEqual("no_Nulls", ""), false)
         .shouldRead(PARQUET_SCHEMA, ROW_GROUP_METADATA, DICTIONARY_STORE);
     Assert.assertFalse("Should skip: contains only ''", shouldRead);
->>>>>>> a05e1699
   }
 }