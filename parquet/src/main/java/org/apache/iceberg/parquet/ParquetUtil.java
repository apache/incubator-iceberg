/*
 * Licensed to the Apache Software Foundation (ASF) under one
 * or more contributor license agreements.  See the NOTICE file
 * distributed with this work for additional information
 * regarding copyright ownership.  The ASF licenses this file
 * to you under the Apache License, Version 2.0 (the
 * "License"); you may not use this file except in compliance
 * with the License.  You may obtain a copy of the License at
 *
 *   http://www.apache.org/licenses/LICENSE-2.0
 *
 * Unless required by applicable law or agreed to in writing,
 * software distributed under the License is distributed on an
 * "AS IS" BASIS, WITHOUT WARRANTIES OR CONDITIONS OF ANY
 * KIND, either express or implied.  See the License for the
 * specific language governing permissions and limitations
 * under the License.
 */

package org.apache.iceberg.parquet;

import com.google.common.collect.Maps;
import com.google.common.collect.Sets;
import java.io.IOException;
import java.nio.ByteBuffer;
import java.util.ArrayList;
import java.util.Collections;
import java.util.HashSet;
import java.util.Iterator;
import java.util.List;
import java.util.Map;
import java.util.Set;
import org.apache.iceberg.Metrics;
import org.apache.iceberg.MetricsConfig;
import org.apache.iceberg.MetricsModes;
import org.apache.iceberg.MetricsModes.MetricsMode;
import org.apache.iceberg.Schema;
import org.apache.iceberg.exceptions.RuntimeIOException;
import org.apache.iceberg.expressions.Literal;
import org.apache.iceberg.io.InputFile;
import org.apache.iceberg.types.Conversions;
import org.apache.iceberg.types.Type;
import org.apache.iceberg.types.Types;
import org.apache.iceberg.util.BinaryUtil;
import org.apache.iceberg.util.UnicodeUtil;
<<<<<<< HEAD
import org.apache.parquet.column.ColumnDescriptor;
import org.apache.parquet.column.Encoding;
import org.apache.parquet.column.EncodingStats;
=======
>>>>>>> dbc753a5
import org.apache.parquet.column.statistics.Statistics;
import org.apache.parquet.hadoop.ParquetFileReader;
import org.apache.parquet.hadoop.metadata.BlockMetaData;
import org.apache.parquet.hadoop.metadata.ColumnChunkMetaData;
import org.apache.parquet.hadoop.metadata.ColumnPath;
import org.apache.parquet.hadoop.metadata.ParquetMetadata;
import org.apache.parquet.schema.MessageType;
<<<<<<< HEAD
import org.apache.parquet.schema.OriginalType;
import org.apache.parquet.schema.PrimitiveType;
=======
>>>>>>> dbc753a5

public class ParquetUtil {
  // not meant to be instantiated
  private ParquetUtil() {
  }

  // Access modifier is package-private, to only allow use from existing tests
  static Metrics fileMetrics(InputFile file) {
    return fileMetrics(file, MetricsConfig.getDefault());
  }

  public static Metrics fileMetrics(InputFile file, MetricsConfig metricsConfig) {
    try (ParquetFileReader reader = ParquetFileReader.open(ParquetIO.file(file))) {
      return footerMetrics(reader.getFooter(), metricsConfig);
    } catch (IOException e) {
      throw new RuntimeIOException(e, "Failed to read footer of file: %s", file);
    }
  }

  public static Metrics footerMetrics(ParquetMetadata metadata, MetricsConfig metricsConfig) {
    long rowCount = 0;
    Map<Integer, Long> columnSizes = Maps.newHashMap();
    Map<Integer, Long> valueCounts = Maps.newHashMap();
    Map<Integer, Long> nullValueCounts = Maps.newHashMap();
    Map<Integer, Literal<?>> lowerBounds = Maps.newHashMap();
    Map<Integer, Literal<?>> upperBounds = Maps.newHashMap();
    Set<Integer> missingStats = Sets.newHashSet();

    MessageType parquetType = metadata.getFileMetaData().getSchema();
    Schema fileSchema = ParquetSchemaUtil.convert(parquetType);

    List<BlockMetaData> blocks = metadata.getBlocks();
    for (BlockMetaData block : blocks) {
      rowCount += block.getRowCount();
      for (ColumnChunkMetaData column : block.getColumns()) {
        ColumnPath path = column.getPath();
        int fieldId = fileSchema.aliasToId(path.toDotString());
        increment(columnSizes, fieldId, column.getTotalSize());

        String columnName = fileSchema.findColumnName(fieldId);
        MetricsMode metricsMode = metricsConfig.columnMode(columnName);
        if (metricsMode == MetricsModes.None.get()) {
          continue;
        }
        increment(valueCounts, fieldId, column.getValueCount());

        Statistics stats = column.getStatistics();
        if (stats == null) {
          missingStats.add(fieldId);
        } else if (!stats.isEmpty()) {
          increment(nullValueCounts, fieldId, stats.getNumNulls());

          if (metricsMode != MetricsModes.Counts.get()) {
            Types.NestedField field = fileSchema.findField(fieldId);
            if (field != null && stats.hasNonNullValue() && shouldStoreBounds(path, fileSchema)) {
              Literal<?> min = ParquetConversions.fromParquetPrimitive(
                  field.type(), column.getPrimitiveType(), stats.genericGetMin());
              updateMin(lowerBounds, fieldId, field.type(), min, metricsMode);
              Literal<?> max = ParquetConversions.fromParquetPrimitive(
                  field.type(), column.getPrimitiveType(), stats.genericGetMax());
              updateMax(upperBounds, fieldId, field.type(), max, metricsMode);
            }
          }
        }
      }
    }

    // discard accumulated values if any stats were missing
    for (Integer fieldId : missingStats) {
      nullValueCounts.remove(fieldId);
      lowerBounds.remove(fieldId);
      upperBounds.remove(fieldId);
    }

    return new Metrics(rowCount, columnSizes, valueCounts, nullValueCounts,
        toBufferMap(fileSchema, lowerBounds), toBufferMap(fileSchema, upperBounds));
  }

  /**
   * @return a list of offsets in ascending order determined by the starting position
   * of the row groups
   */
  public static List<Long> getSplitOffsets(ParquetMetadata md) {
    List<Long> splitOffsets = new ArrayList<>(md.getBlocks().size());
    for (BlockMetaData blockMetaData : md.getBlocks()) {
      splitOffsets.add(blockMetaData.getStartingPos());
    }
    Collections.sort(splitOffsets);
    return splitOffsets;
  }

  // we allow struct nesting, but not maps or arrays
  private static boolean shouldStoreBounds(ColumnPath columnPath, Schema schema) {
    Iterator<String> pathIterator = columnPath.iterator();
    Type currentType = schema.asStruct();

    while (pathIterator.hasNext()) {
      if (currentType == null || !currentType.isStructType()) {
        return false;
      }
      String fieldName = pathIterator.next();
      currentType = currentType.asStructType().fieldType(fieldName);
    }

    return currentType != null && currentType.isPrimitiveType();
  }

  private static void increment(Map<Integer, Long> columns, int fieldId, long amount) {
    if (columns != null) {
      if (columns.containsKey(fieldId)) {
        columns.put(fieldId, columns.get(fieldId) + amount);
      } else {
        columns.put(fieldId, amount);
      }
    }
  }

  @SuppressWarnings("unchecked")
  private static <T> void updateMin(Map<Integer, Literal<?>> lowerBounds, int id, Type type,
                                    Literal<T> min, MetricsMode metricsMode) {
    Literal<T> currentMin = (Literal<T>) lowerBounds.get(id);
    if (currentMin == null || min.comparator().compare(min.value(), currentMin.value()) < 0) {
      if (metricsMode == MetricsModes.Full.get()) {
        lowerBounds.put(id, min);
      } else {
        MetricsModes.Truncate truncateMode = (MetricsModes.Truncate) metricsMode;
        int truncateLength = truncateMode.length();
        switch (type.typeId()) {
          case STRING:
            lowerBounds.put(id, UnicodeUtil.truncateStringMin((Literal<CharSequence>) min, truncateLength));
            break;
          case FIXED:
          case BINARY:
            lowerBounds.put(id, BinaryUtil.truncateBinaryMin((Literal<ByteBuffer>) min, truncateLength));
            break;
          default:
            lowerBounds.put(id, min);
        }
      }
    }
  }

  @SuppressWarnings("unchecked")
  private static <T> void updateMax(Map<Integer, Literal<?>> upperBounds, int id, Type type,
                                    Literal<T> max, MetricsMode metricsMode) {
    Literal<T> currentMax = (Literal<T>) upperBounds.get(id);
    if (currentMax == null || max.comparator().compare(max.value(), currentMax.value()) > 0) {
      if (metricsMode == MetricsModes.Full.get()) {
        upperBounds.put(id, max);
      } else {
        MetricsModes.Truncate truncateMode = (MetricsModes.Truncate) metricsMode;
        int truncateLength = truncateMode.length();
        switch (type.typeId()) {
          case STRING:
            upperBounds.put(id, UnicodeUtil.truncateStringMax((Literal<CharSequence>) max, truncateLength));
            break;
          case FIXED:
          case BINARY:
            upperBounds.put(id, BinaryUtil.truncateBinaryMax((Literal<ByteBuffer>) max, truncateLength));
            break;
          default:
            upperBounds.put(id, max);
        }
      }
    }
  }

  private static Map<Integer, ByteBuffer> toBufferMap(Schema schema, Map<Integer, Literal<?>> map) {
    Map<Integer, ByteBuffer> bufferMap = Maps.newHashMap();
    for (Map.Entry<Integer, Literal<?>> entry : map.entrySet()) {
      bufferMap.put(entry.getKey(),
          Conversions.toByteBuffer(schema.findType(entry.getKey()), entry.getValue().value()));
    }
    return bufferMap;
  }

  public static boolean isFixedLengthDecimal(ColumnDescriptor desc) {
    PrimitiveType primitive = desc.getPrimitiveType();
    return primitive.getOriginalType() != null &&
        primitive.getOriginalType() == OriginalType.DECIMAL &&
        (primitive.getPrimitiveTypeName() == PrimitiveType.PrimitiveTypeName.FIXED_LEN_BYTE_ARRAY ||
            primitive.getPrimitiveTypeName() == PrimitiveType.PrimitiveTypeName.BINARY);
  }

  public static boolean isIntLongBackedDecimal(ColumnDescriptor desc) {
    PrimitiveType primitive = desc.getPrimitiveType();
    return primitive.getOriginalType() != null &&
        primitive.getOriginalType() == OriginalType.DECIMAL &&
        (primitive.getPrimitiveTypeName() == PrimitiveType.PrimitiveTypeName.INT64 ||
            primitive.getPrimitiveTypeName() == PrimitiveType.PrimitiveTypeName.INT32);
  }

  public static boolean isVarWidthType(ColumnDescriptor desc) {
    PrimitiveType primitive = desc.getPrimitiveType();
    OriginalType originalType = primitive.getOriginalType();
    if (originalType != null &&
        originalType != OriginalType.DECIMAL &&
        (originalType == OriginalType.ENUM ||
            originalType == OriginalType.JSON ||
            originalType == OriginalType.UTF8 ||
            originalType == OriginalType.BSON)) {
      return true;
    }
    if (originalType == null && primitive.getPrimitiveTypeName() == PrimitiveType.PrimitiveTypeName.BINARY) {
      return true;
    }
    return false;
  }

  public static boolean isBooleanType(ColumnDescriptor desc) {
    PrimitiveType primitive = desc.getPrimitiveType();
    OriginalType originalType = primitive.getOriginalType();
    return originalType == null && primitive.getPrimitiveTypeName() == PrimitiveType.PrimitiveTypeName.BOOLEAN;
  }

  public static boolean isFixedWidthBinary(ColumnDescriptor desc) {
    PrimitiveType primitive = desc.getPrimitiveType();
    OriginalType originalType = primitive.getOriginalType();
    if (originalType == null &&
        primitive.getPrimitiveTypeName() == PrimitiveType.PrimitiveTypeName.FIXED_LEN_BYTE_ARRAY) {
      return true;
    }
    return false;
  }

  public static boolean isIntType(ColumnDescriptor desc) {
    PrimitiveType primitive = desc.getPrimitiveType();
    OriginalType originalType = primitive.getOriginalType();
    if (originalType != null && (originalType == OriginalType.INT_8 || originalType == OriginalType.INT_16 ||
        originalType == OriginalType.INT_32 || originalType == OriginalType.DATE)) {
      return true;
    } else if (primitive.getPrimitiveTypeName() == PrimitiveType.PrimitiveTypeName.INT32) {
      return true;
    }
    return false;
  }

  public static boolean isLongType(ColumnDescriptor desc) {
    PrimitiveType primitive = desc.getPrimitiveType();
    OriginalType originalType = primitive.getOriginalType();
    if (originalType != null && (originalType == OriginalType.INT_64 || originalType == OriginalType.TIMESTAMP_MILLIS ||
        originalType == OriginalType.TIMESTAMP_MICROS)) {
      return true;
    } else if (primitive.getPrimitiveTypeName() == PrimitiveType.PrimitiveTypeName.INT64) {
      return true;
    }
    return false;
  }

  public static boolean isDoubleType(ColumnDescriptor desc) {
    PrimitiveType primitive = desc.getPrimitiveType();
    OriginalType originalType = primitive.getOriginalType();
    if (originalType == null && primitive.getPrimitiveTypeName() == PrimitiveType.PrimitiveTypeName.DOUBLE) {
      return true;
    }
    return false;
  }

  public static boolean isFloatType(ColumnDescriptor desc) {
    PrimitiveType primitive = desc.getPrimitiveType();
    OriginalType originalType = primitive.getOriginalType();
    if (originalType == null && primitive.getPrimitiveTypeName() == PrimitiveType.PrimitiveTypeName.FLOAT) {
      return true;
    }
    return false;
  }

  @SuppressWarnings("deprecation")
  public static boolean hasNonDictionaryPages(ColumnChunkMetaData meta) {
    EncodingStats stats = meta.getEncodingStats();
    if (stats != null) {
      return stats.hasNonDictionaryEncodedPages();
    }

    // without EncodingStats, fall back to testing the encoding list
    Set<Encoding> encodings = new HashSet<Encoding>(meta.getEncodings());
    if (encodings.remove(Encoding.PLAIN_DICTIONARY)) {
      // if remove returned true, PLAIN_DICTIONARY was present, which means at
      // least one page was dictionary encoded and 1.0 encodings are used

      // RLE and BIT_PACKED are only used for repetition or definition levels
      encodings.remove(Encoding.RLE);
      encodings.remove(Encoding.BIT_PACKED);

      if (encodings.isEmpty()) {
        return false; // no encodings other than dictionary or rep/def levels
      }

      return true;
    } else {
      // if PLAIN_DICTIONARY wasn't present, then either the column is not
      // dictionary-encoded, or the 2.0 encoding, RLE_DICTIONARY, was used.
      // for 2.0, this cannot determine whether a page fell back without
      // page encoding stats
      return true;
    }
  }
}<|MERGE_RESOLUTION|>--- conflicted
+++ resolved
@@ -43,12 +43,9 @@
 import org.apache.iceberg.types.Types;
 import org.apache.iceberg.util.BinaryUtil;
 import org.apache.iceberg.util.UnicodeUtil;
-<<<<<<< HEAD
 import org.apache.parquet.column.ColumnDescriptor;
 import org.apache.parquet.column.Encoding;
 import org.apache.parquet.column.EncodingStats;
-=======
->>>>>>> dbc753a5
 import org.apache.parquet.column.statistics.Statistics;
 import org.apache.parquet.hadoop.ParquetFileReader;
 import org.apache.parquet.hadoop.metadata.BlockMetaData;
@@ -56,11 +53,8 @@
 import org.apache.parquet.hadoop.metadata.ColumnPath;
 import org.apache.parquet.hadoop.metadata.ParquetMetadata;
 import org.apache.parquet.schema.MessageType;
-<<<<<<< HEAD
 import org.apache.parquet.schema.OriginalType;
 import org.apache.parquet.schema.PrimitiveType;
-=======
->>>>>>> dbc753a5
 
 public class ParquetUtil {
   // not meant to be instantiated
@@ -345,11 +339,8 @@
       encodings.remove(Encoding.RLE);
       encodings.remove(Encoding.BIT_PACKED);
 
-      if (encodings.isEmpty()) {
-        return false; // no encodings other than dictionary or rep/def levels
-      }
-
-      return true;
+      // when empty, no encodings other than dictionary or rep/def levels
+      return !encodings.isEmpty();
     } else {
       // if PLAIN_DICTIONARY wasn't present, then either the column is not
       // dictionary-encoded, or the 2.0 encoding, RLE_DICTIONARY, was used.
