/*
 * Licensed to the Apache Software Foundation (ASF) under one
 * or more contributor license agreements.  See the NOTICE file
 * distributed with this work for additional information
 * regarding copyright ownership.  The ASF licenses this file
 * to you under the Apache License, Version 2.0 (the
 * "License"); you may not use this file except in compliance
 * with the License.  You may obtain a copy of the License at
 *
 *   http://www.apache.org/licenses/LICENSE-2.0
 *
 * Unless required by applicable law or agreed to in writing,
 * software distributed under the License is distributed on an
 * "AS IS" BASIS, WITHOUT WARRANTIES OR CONDITIONS OF ANY
 * KIND, either express or implied.  See the License for the
 * specific language governing permissions and limitations
 * under the License.
 */

package org.apache.iceberg.mr.mapreduce;

import java.io.DataInput;
import java.io.DataOutput;
import java.io.IOException;
import java.util.Collections;
import java.util.Iterator;
import java.util.List;
import java.util.Map;
import java.util.Set;
<<<<<<< HEAD
=======
import java.util.function.BiFunction;
import java.util.function.Function;
>>>>>>> ea3d4d3a
import org.apache.hadoop.conf.Configuration;
import org.apache.hadoop.io.Writable;
import org.apache.hadoop.mapreduce.InputFormat;
import org.apache.hadoop.mapreduce.InputSplit;
import org.apache.hadoop.mapreduce.Job;
import org.apache.hadoop.mapreduce.JobContext;
import org.apache.hadoop.mapreduce.RecordReader;
import org.apache.hadoop.mapreduce.TaskAttemptContext;
import org.apache.iceberg.CombinedScanTask;
import org.apache.iceberg.DataFile;
import org.apache.iceberg.FileScanTask;
import org.apache.iceberg.PartitionSpec;
import org.apache.iceberg.Schema;
import org.apache.iceberg.SchemaParser;
import org.apache.iceberg.StructLike;
import org.apache.iceberg.Table;
import org.apache.iceberg.TableProperties;
import org.apache.iceberg.TableScan;
<<<<<<< HEAD
import org.apache.iceberg.data.GenericRecord;
import org.apache.iceberg.data.Record;
=======
import org.apache.iceberg.avro.Avro;
import org.apache.iceberg.catalog.Catalog;
import org.apache.iceberg.catalog.TableIdentifier;
import org.apache.iceberg.common.DynConstructors;
import org.apache.iceberg.data.IdentityPartitionConverters;
import org.apache.iceberg.data.avro.DataReader;
import org.apache.iceberg.data.orc.GenericOrcReader;
import org.apache.iceberg.data.parquet.GenericParquetReaders;
>>>>>>> ea3d4d3a
import org.apache.iceberg.exceptions.RuntimeIOException;
import org.apache.iceberg.expressions.Expression;
import org.apache.iceberg.expressions.Expressions;
import org.apache.iceberg.hadoop.Util;
import org.apache.iceberg.io.CloseableIterable;
import org.apache.iceberg.io.CloseableIterator;
<<<<<<< HEAD
=======
import org.apache.iceberg.io.InputFile;
>>>>>>> ea3d4d3a
import org.apache.iceberg.mr.InputFormatConfig;
import org.apache.iceberg.mr.SerializationUtil;
import org.apache.iceberg.relocated.com.google.common.collect.Lists;
import org.apache.iceberg.types.Type;
import org.apache.iceberg.types.TypeUtil;
import org.apache.iceberg.util.PartitionUtil;
import org.slf4j.Logger;
import org.slf4j.LoggerFactory;

/**
 * Generic Mrv2 InputFormat API for Iceberg.
 *
 * @param <T> T is the in memory data model which can either be Pig tuples, Hive rows. Default is Iceberg records
 */
public class IcebergInputFormat<T> extends InputFormat<Void, T> {
  private static final Logger LOG = LoggerFactory.getLogger(IcebergInputFormat.class);

  private transient List<InputSplit> splits;

  /**
   * Configures the {@code Job} to use the {@code IcebergInputFormat} and
   * returns a helper to add further configuration.
   *
   * @param job the {@code Job} to configure
   */
  public static InputFormatConfig.ConfigBuilder configure(Job job) {
    job.setInputFormatClass(IcebergInputFormat.class);
    return new InputFormatConfig.ConfigBuilder(job.getConfiguration());
  }

  @Override
  public List<InputSplit> getSplits(JobContext context) {
    if (splits != null) {
      LOG.info("Returning cached splits: {}", splits.size());
      return splits;
    }

    Configuration conf = context.getConfiguration();
<<<<<<< HEAD
    Table table = TableResolver.findTable(conf);
    TableScan scan = createTableScan(conf, table);

    splits = Lists.newArrayList();
    boolean applyResidual = !conf.getBoolean(InputFormatConfig.SKIP_RESIDUAL_FILTERING, false);
    InMemoryDataModel model = conf.getEnum(InputFormatConfig.IN_MEMORY_DATA_MODEL, InMemoryDataModel.GENERIC);
    try (CloseableIterable<CombinedScanTask> tasksIterable = scan.planTasks()) {
      tasksIterable.forEach(task -> {
        if (applyResidual && (model == InMemoryDataModel.HIVE || model == InMemoryDataModel.PIG)) {
          //TODO: We do not support residual evaluation for HIVE and PIG in memory data model yet
          checkResiduals(task);
        }
        splits.add(new IcebergSplit(conf, task));
      });
    } catch (IOException e) {
      throw new RuntimeIOException(e, "Failed to close table scan: %s", scan);
    }

    return splits;
  }

  private TableScan createTableScan(Configuration conf, Table table) {
    TableScan scan = table.newScan().caseSensitive(conf.getBoolean(InputFormatConfig.CASE_SENSITIVE, true));
=======
    Table table = findTable(conf);
    TableScan scan = table.newScan()
            .caseSensitive(conf.getBoolean(InputFormatConfig.CASE_SENSITIVE, true));
>>>>>>> ea3d4d3a
    long snapshotId = conf.getLong(InputFormatConfig.SNAPSHOT_ID, -1);
    if (snapshotId != -1) {
      scan = scan.useSnapshot(snapshotId);
    }
    long asOfTime = conf.getLong(InputFormatConfig.AS_OF_TIMESTAMP, -1);
    if (asOfTime != -1) {
      scan = scan.asOfTime(asOfTime);
    }
    long splitSize = conf.getLong(InputFormatConfig.SPLIT_SIZE, 0);
    if (splitSize > 0) {
      scan = scan.option(TableProperties.SPLIT_SIZE, String.valueOf(splitSize));
    }
    String schemaStr = conf.get(InputFormatConfig.READ_SCHEMA);
    if (schemaStr != null) {
      scan.project(SchemaParser.fromJson(schemaStr));
    }

    // TODO add a filter parser to get rid of Serialization
    Expression filter = SerializationUtil.deserializeFromBase64(conf.get(InputFormatConfig.FILTER_EXPRESSION));
    if (filter != null) {
      scan = scan.filter(filter);
    }
<<<<<<< HEAD
    return scan;
=======

    splits = Lists.newArrayList();
    boolean applyResidual = !conf.getBoolean(InputFormatConfig.SKIP_RESIDUAL_FILTERING, false);
    InputFormatConfig.InMemoryDataModel model = conf.getEnum(InputFormatConfig.IN_MEMORY_DATA_MODEL,
        InputFormatConfig.InMemoryDataModel.GENERIC);
    try (CloseableIterable<CombinedScanTask> tasksIterable = scan.planTasks()) {
      tasksIterable.forEach(task -> {
        if (applyResidual && (model == InputFormatConfig.InMemoryDataModel.HIVE ||
            model == InputFormatConfig.InMemoryDataModel.PIG)) {
          //TODO: We do not support residual evaluation for HIVE and PIG in memory data model yet
          checkResiduals(task);
        }
        splits.add(new IcebergSplit(conf, task));
      });
    } catch (IOException e) {
      throw new RuntimeIOException(e, "Failed to close table scan: %s", scan);
    }

    return splits;
>>>>>>> ea3d4d3a
  }

  private static void checkResiduals(CombinedScanTask task) {
    task.files().forEach(fileScanTask -> {
      Expression residual = fileScanTask.residual();
      if (residual != null && !residual.equals(Expressions.alwaysTrue())) {
        throw new UnsupportedOperationException(
                String.format(
                        "Filter expression %s is not completely satisfied. Additional rows " +
                                "can be returned not satisfied by the filter expression", residual));
      }
    });
  }

  @Override
  public RecordReader<Void, T> createRecordReader(InputSplit split, TaskAttemptContext context) {
    return new IcebergRecordReader<>();
  }

  private static final class IcebergRecordReader<T> extends RecordReader<Void, T> {
    private TaskAttemptContext context;
    private Schema tableSchema;
    private Schema expectedSchema;
    private boolean reuseContainers;
    private boolean caseSensitive;
    private InputFormatConfig.InMemoryDataModel inMemoryDataModel;
    private Iterator<FileScanTask> tasks;
    private T currentRow;
    private CloseableIterator<T> currentIterator;

    @Override
    public void initialize(InputSplit split, TaskAttemptContext newContext) {
      Configuration conf = newContext.getConfiguration();
      // For now IcebergInputFormat does its own split planning and does not accept FileSplit instances
      CombinedScanTask task = ((IcebergSplit) split).task;
      this.context = newContext;
      this.tasks = task.files().iterator();
      this.tableSchema = SchemaParser.fromJson(conf.get(InputFormatConfig.TABLE_SCHEMA));
      String readSchemaStr = conf.get(InputFormatConfig.READ_SCHEMA);
      this.expectedSchema = readSchemaStr != null ? SchemaParser.fromJson(readSchemaStr) : tableSchema;
<<<<<<< HEAD
      this.namesToPos = buildNameToPos(expectedSchema);
      this.reuseContainers = conf.getBoolean(InputFormatConfig.REUSE_CONTAINERS, false);
      this.caseSensitive = conf.getBoolean(InputFormatConfig.CASE_SENSITIVE, true);
      this.inMemoryDataModel = conf.getEnum(InputFormatConfig.IN_MEMORY_DATA_MODEL, InMemoryDataModel.GENERIC);
      this.currentIterator = open(tasks.next());
=======
      this.reuseContainers = conf.getBoolean(InputFormatConfig.REUSE_CONTAINERS, false);
      this.caseSensitive = conf.getBoolean(InputFormatConfig.CASE_SENSITIVE, true);
      this.inMemoryDataModel = conf.getEnum(InputFormatConfig.IN_MEMORY_DATA_MODEL,
              InputFormatConfig.InMemoryDataModel.GENERIC);
      this.currentIterator = open(tasks.next(), expectedSchema).iterator();
>>>>>>> ea3d4d3a
    }

    @Override
    public boolean nextKeyValue() throws IOException {
      while (true) {
        if (currentIterator.hasNext()) {
          currentRow = currentIterator.next();
          return true;
        } else if (tasks.hasNext()) {
          currentIterator.close();
          currentIterator = open(tasks.next(), expectedSchema).iterator();
        } else {
          currentIterator.close();
          return false;
        }
      }
    }

    @Override
    public Void getCurrentKey() {
      return null;
    }

    @Override
    public T getCurrentValue() {
      return currentRow;
    }

    @Override
    public float getProgress() {
      // TODO: We could give a more accurate progress based on records read from the file. Context.getProgress does not
      // have enough information to give an accurate progress value. This isn't that easy, since we don't know how much
      // of the input split has been processed and we are pushing filters into Parquet and ORC. But we do know when a
      // file is opened and could count the number of rows returned, so we can estimate. And we could also add a row
      // count to the readers so that we can get an accurate count of rows that have been either returned or filtered
      // out.
      return context.getProgress();
    }

    @Override
    public void close() throws IOException {
      currentIterator.close();
    }

<<<<<<< HEAD
    private static Map<String, Integer> buildNameToPos(Schema expectedSchema) {
      Map<String, Integer> nameToPos = Maps.newHashMap();
      for (int pos = 0; pos < expectedSchema.asStruct().fields().size(); pos++) {
        Types.NestedField field = expectedSchema.asStruct().fields().get(pos);
        nameToPos.put(field.name(), pos);
      }
      return nameToPos;
    }

    private CloseableIterator<T> open(FileScanTask currentTask) {
      DataFile file = currentTask.file();
      // schema of rows returned by readers
      PartitionSpec spec = currentTask.spec();
      Set<Integer> idColumns = Sets.intersection(spec.identitySourceIds(), TypeUtil.getProjectedIds(expectedSchema));
      boolean hasJoinedPartitionColumns = !idColumns.isEmpty();

      CloseableIterable<T> iterable;
      if (hasJoinedPartitionColumns) {
        Schema readDataSchema = TypeUtil.selectNot(expectedSchema, idColumns);
        Schema identityPartitionSchema = TypeUtil.select(expectedSchema, idColumns);
        iterable = CloseableIterable.transform(open(currentTask, readDataSchema),
            row -> withIdentityPartitionColumns(row, identityPartitionSchema, spec, file.partition()));
      } else {
        iterable = open(currentTask, expectedSchema);
      }

      return iterable.iterator();
    }

=======
>>>>>>> ea3d4d3a
    private CloseableIterable<T> open(FileScanTask currentTask, Schema readSchema) {
      org.apache.iceberg.mr.IcebergRecordReader<T> wrappedReader = new org.apache.iceberg.mr.IcebergRecordReader<T>();
      CloseableIterable<T> iterable = wrappedReader.createReader(context.getConfiguration(), currentTask, readSchema);
      return iterable;
    }

<<<<<<< HEAD
    @SuppressWarnings("unchecked")
    private T withIdentityPartitionColumns(
            T row, Schema identityPartitionSchema, PartitionSpec spec, StructLike partition) {
      switch (inMemoryDataModel) {
        case PIG:
        case HIVE:
          throw new UnsupportedOperationException(
                  "Adding partition columns to Pig and Hive data model are not supported yet");
        case GENERIC:
          return (T) withIdentityPartitionColumns((Record) row, identityPartitionSchema, spec, partition);
      }
      return row;
    }

    private Record withIdentityPartitionColumns(
            Record record, Schema identityPartitionSchema, PartitionSpec spec, StructLike partitionTuple) {
      List<PartitionField> partitionFields = spec.fields();
      List<Types.NestedField> identityColumns = identityPartitionSchema.columns();
      GenericRecord row = GenericRecord.create(expectedSchema.asStruct());
      namesToPos.forEach((name, pos) -> {
        Object field = record.getField(name);
        if (field != null) {
          row.set(pos, field);
        }

        // if the current name, pos points to an identity partition column, we set the
        // column at pos correctly by reading the corresponding value from partitionTuple`
        for (int i = 0; i < identityColumns.size(); i++) {
          Types.NestedField identityColumn = identityColumns.get(i);
          for (int j = 0; j < partitionFields.size(); j++) {
            PartitionField partitionField = partitionFields.get(j);
            if (name.equals(identityColumn.name()) &&
                    identityColumn.fieldId() == partitionField.sourceId() &&
                    "identity".equals(partitionField.transform().toString())) {
              row.set(pos, partitionTuple.get(j, spec.javaClasses()[j]));
            }
          }
        }
      });

      return row;
=======
    private CloseableIterable<T> applyResidualFiltering(CloseableIterable<T> iter, Expression residual,
                                                        Schema readSchema) {
      boolean applyResidual = !context.getConfiguration().getBoolean(InputFormatConfig.SKIP_RESIDUAL_FILTERING, false);

      if (applyResidual && residual != null && residual != Expressions.alwaysTrue()) {
        Evaluator filter = new Evaluator(readSchema.asStruct(), residual, caseSensitive);
        return CloseableIterable.filter(iter, record -> filter.eval((StructLike) record));
      } else {
        return iter;
      }
    }

    private CloseableIterable<T> newAvroIterable(
        InputFile inputFile, FileScanTask task, Schema readSchema) {
      Avro.ReadBuilder avroReadBuilder = Avro.read(inputFile)
          .project(readSchema)
          .split(task.start(), task.length());
      if (reuseContainers) {
        avroReadBuilder.reuseContainers();
      }

      switch (inMemoryDataModel) {
        case PIG:
        case HIVE:
          //TODO implement value readers for Pig and Hive
          throw new UnsupportedOperationException("Avro support not yet supported for Pig and Hive");
        case GENERIC:
          avroReadBuilder.createReaderFunc(
              (expIcebergSchema, expAvroSchema) ->
                  DataReader.create(expIcebergSchema, expAvroSchema,
                      constantsMap(task, IdentityPartitionConverters::convertConstant)));
      }
      return applyResidualFiltering(avroReadBuilder.build(), task.residual(), readSchema);
    }

    private CloseableIterable<T> newParquetIterable(InputFile inputFile, FileScanTask task, Schema readSchema) {
      Parquet.ReadBuilder parquetReadBuilder = Parquet.read(inputFile)
          .project(readSchema)
          .filter(task.residual())
          .caseSensitive(caseSensitive)
          .split(task.start(), task.length());
      if (reuseContainers) {
        parquetReadBuilder.reuseContainers();
      }

      switch (inMemoryDataModel) {
        case PIG:
        case HIVE:
          //TODO implement value readers for Pig and Hive
          throw new UnsupportedOperationException("Parquet support not yet supported for Pig and Hive");
        case GENERIC:
          parquetReadBuilder.createReaderFunc(
              fileSchema -> GenericParquetReaders.buildReader(
                  readSchema, fileSchema, constantsMap(task, IdentityPartitionConverters::convertConstant)));
      }
      return applyResidualFiltering(parquetReadBuilder.build(), task.residual(), readSchema);
    }

    private CloseableIterable<T> newOrcIterable(InputFile inputFile, FileScanTask task, Schema readSchema) {
      ORC.ReadBuilder orcReadBuilder = ORC.read(inputFile)
          .project(readSchema)
          .filter(task.residual())
          .caseSensitive(caseSensitive)
          .split(task.start(), task.length());
      // ORC does not support reuse containers yet
      switch (inMemoryDataModel) {
        case PIG:
        case HIVE:
          //TODO: implement value readers for Pig and Hive
          throw new UnsupportedOperationException("ORC support not yet supported for Pig and Hive");
        case GENERIC:
          orcReadBuilder.createReaderFunc(
              fileSchema -> GenericOrcReader.buildReader(
                  readSchema, fileSchema, constantsMap(task, IdentityPartitionConverters::convertConstant)));
      }

      return applyResidualFiltering(orcReadBuilder.build(), task.residual(), readSchema);
    }

    private Map<Integer, ?> constantsMap(FileScanTask task, BiFunction<Type, Object, Object> converter) {
      PartitionSpec spec = task.spec();
      Set<Integer> idColumns = spec.identitySourceIds();
      Schema partitionSchema = TypeUtil.select(expectedSchema, idColumns);
      boolean projectsIdentityPartitionColumns = !partitionSchema.columns().isEmpty();
      if (projectsIdentityPartitionColumns) {
        return PartitionUtil.constantsMap(task, converter);
      } else {
        return Collections.emptyMap();
      }
    }
  }

  private static Table findTable(Configuration conf) {
    String path = conf.get(InputFormatConfig.TABLE_PATH);
    Preconditions.checkArgument(path != null, "Table path should not be null");
    if (path.contains("/")) {
      HadoopTables tables = new HadoopTables(conf);
      return tables.load(path);
    }

    String catalogFuncClass = conf.get(InputFormatConfig.CATALOG);
    if (catalogFuncClass != null) {
      Function<Configuration, Catalog> catalogFunc = (Function<Configuration, Catalog>)
          DynConstructors.builder(Function.class)
                         .impl(catalogFuncClass)
                         .build()
                         .newInstance();
      Catalog catalog = catalogFunc.apply(conf);
      TableIdentifier tableIdentifier = TableIdentifier.parse(path);
      return catalog.loadTable(tableIdentifier);
    } else {
      throw new IllegalArgumentException("No custom catalog specified to load table " + path);
>>>>>>> ea3d4d3a
    }
  }

  static class IcebergSplit extends InputSplit implements Writable {
    static final String[] ANYWHERE = new String[]{"*"};
    private CombinedScanTask task;
    private transient String[] locations;
    private transient Configuration conf;

    IcebergSplit(Configuration conf, CombinedScanTask task) {
      this.task = task;
      this.conf = conf;
    }

    @Override
    public long getLength() {
      return task.files().stream().mapToLong(FileScanTask::length).sum();
    }

    @Override
    public String[] getLocations() {
      boolean localityPreferred = conf.getBoolean(InputFormatConfig.LOCALITY, false);
      if (!localityPreferred) {
        return ANYWHERE;
      }
      if (locations != null) {
        return locations;
      }
      locations = Util.blockLocations(task, conf);
      return locations;
    }

    @Override
    public void write(DataOutput out) throws IOException {
      byte[] data = SerializationUtil.serializeToBytes(this.task);
      out.writeInt(data.length);
      out.write(data);
    }

    @Override
    public void readFields(DataInput in) throws IOException {
      byte[] data = new byte[in.readInt()];
      in.readFully(data);
      this.task = SerializationUtil.deserializeFromBytes(data);
    }
  }
}
<|MERGE_RESOLUTION|>--- conflicted
+++ resolved
@@ -22,16 +22,8 @@
 import java.io.DataInput;
 import java.io.DataOutput;
 import java.io.IOException;
-import java.util.Collections;
 import java.util.Iterator;
 import java.util.List;
-import java.util.Map;
-import java.util.Set;
-<<<<<<< HEAD
-=======
-import java.util.function.BiFunction;
-import java.util.function.Function;
->>>>>>> ea3d4d3a
 import org.apache.hadoop.conf.Configuration;
 import org.apache.hadoop.io.Writable;
 import org.apache.hadoop.mapreduce.InputFormat;
@@ -41,44 +33,21 @@
 import org.apache.hadoop.mapreduce.RecordReader;
 import org.apache.hadoop.mapreduce.TaskAttemptContext;
 import org.apache.iceberg.CombinedScanTask;
-import org.apache.iceberg.DataFile;
 import org.apache.iceberg.FileScanTask;
-import org.apache.iceberg.PartitionSpec;
 import org.apache.iceberg.Schema;
 import org.apache.iceberg.SchemaParser;
-import org.apache.iceberg.StructLike;
 import org.apache.iceberg.Table;
 import org.apache.iceberg.TableProperties;
 import org.apache.iceberg.TableScan;
-<<<<<<< HEAD
-import org.apache.iceberg.data.GenericRecord;
-import org.apache.iceberg.data.Record;
-=======
-import org.apache.iceberg.avro.Avro;
-import org.apache.iceberg.catalog.Catalog;
-import org.apache.iceberg.catalog.TableIdentifier;
-import org.apache.iceberg.common.DynConstructors;
-import org.apache.iceberg.data.IdentityPartitionConverters;
-import org.apache.iceberg.data.avro.DataReader;
-import org.apache.iceberg.data.orc.GenericOrcReader;
-import org.apache.iceberg.data.parquet.GenericParquetReaders;
->>>>>>> ea3d4d3a
 import org.apache.iceberg.exceptions.RuntimeIOException;
 import org.apache.iceberg.expressions.Expression;
 import org.apache.iceberg.expressions.Expressions;
 import org.apache.iceberg.hadoop.Util;
 import org.apache.iceberg.io.CloseableIterable;
 import org.apache.iceberg.io.CloseableIterator;
-<<<<<<< HEAD
-=======
-import org.apache.iceberg.io.InputFile;
->>>>>>> ea3d4d3a
 import org.apache.iceberg.mr.InputFormatConfig;
 import org.apache.iceberg.mr.SerializationUtil;
 import org.apache.iceberg.relocated.com.google.common.collect.Lists;
-import org.apache.iceberg.types.Type;
-import org.apache.iceberg.types.TypeUtil;
-import org.apache.iceberg.util.PartitionUtil;
 import org.slf4j.Logger;
 import org.slf4j.LoggerFactory;
 
@@ -111,16 +80,17 @@
     }
 
     Configuration conf = context.getConfiguration();
-<<<<<<< HEAD
     Table table = TableResolver.findTable(conf);
     TableScan scan = createTableScan(conf, table);
 
     splits = Lists.newArrayList();
     boolean applyResidual = !conf.getBoolean(InputFormatConfig.SKIP_RESIDUAL_FILTERING, false);
-    InMemoryDataModel model = conf.getEnum(InputFormatConfig.IN_MEMORY_DATA_MODEL, InMemoryDataModel.GENERIC);
+    InputFormatConfig.InMemoryDataModel model = conf.getEnum(InputFormatConfig.IN_MEMORY_DATA_MODEL,
+            InputFormatConfig.InMemoryDataModel.GENERIC);
     try (CloseableIterable<CombinedScanTask> tasksIterable = scan.planTasks()) {
       tasksIterable.forEach(task -> {
-        if (applyResidual && (model == InMemoryDataModel.HIVE || model == InMemoryDataModel.PIG)) {
+        if (applyResidual && (model == InputFormatConfig.InMemoryDataModel.HIVE ||
+                model == InputFormatConfig.InMemoryDataModel.PIG)) {
           //TODO: We do not support residual evaluation for HIVE and PIG in memory data model yet
           checkResiduals(task);
         }
@@ -135,11 +105,6 @@
 
   private TableScan createTableScan(Configuration conf, Table table) {
     TableScan scan = table.newScan().caseSensitive(conf.getBoolean(InputFormatConfig.CASE_SENSITIVE, true));
-=======
-    Table table = findTable(conf);
-    TableScan scan = table.newScan()
-            .caseSensitive(conf.getBoolean(InputFormatConfig.CASE_SENSITIVE, true));
->>>>>>> ea3d4d3a
     long snapshotId = conf.getLong(InputFormatConfig.SNAPSHOT_ID, -1);
     if (snapshotId != -1) {
       scan = scan.useSnapshot(snapshotId);
@@ -162,29 +127,7 @@
     if (filter != null) {
       scan = scan.filter(filter);
     }
-<<<<<<< HEAD
     return scan;
-=======
-
-    splits = Lists.newArrayList();
-    boolean applyResidual = !conf.getBoolean(InputFormatConfig.SKIP_RESIDUAL_FILTERING, false);
-    InputFormatConfig.InMemoryDataModel model = conf.getEnum(InputFormatConfig.IN_MEMORY_DATA_MODEL,
-        InputFormatConfig.InMemoryDataModel.GENERIC);
-    try (CloseableIterable<CombinedScanTask> tasksIterable = scan.planTasks()) {
-      tasksIterable.forEach(task -> {
-        if (applyResidual && (model == InputFormatConfig.InMemoryDataModel.HIVE ||
-            model == InputFormatConfig.InMemoryDataModel.PIG)) {
-          //TODO: We do not support residual evaluation for HIVE and PIG in memory data model yet
-          checkResiduals(task);
-        }
-        splits.add(new IcebergSplit(conf, task));
-      });
-    } catch (IOException e) {
-      throw new RuntimeIOException(e, "Failed to close table scan: %s", scan);
-    }
-
-    return splits;
->>>>>>> ea3d4d3a
   }
 
   private static void checkResiduals(CombinedScanTask task) {
@@ -225,19 +168,11 @@
       this.tableSchema = SchemaParser.fromJson(conf.get(InputFormatConfig.TABLE_SCHEMA));
       String readSchemaStr = conf.get(InputFormatConfig.READ_SCHEMA);
       this.expectedSchema = readSchemaStr != null ? SchemaParser.fromJson(readSchemaStr) : tableSchema;
-<<<<<<< HEAD
-      this.namesToPos = buildNameToPos(expectedSchema);
-      this.reuseContainers = conf.getBoolean(InputFormatConfig.REUSE_CONTAINERS, false);
-      this.caseSensitive = conf.getBoolean(InputFormatConfig.CASE_SENSITIVE, true);
-      this.inMemoryDataModel = conf.getEnum(InputFormatConfig.IN_MEMORY_DATA_MODEL, InMemoryDataModel.GENERIC);
-      this.currentIterator = open(tasks.next());
-=======
       this.reuseContainers = conf.getBoolean(InputFormatConfig.REUSE_CONTAINERS, false);
       this.caseSensitive = conf.getBoolean(InputFormatConfig.CASE_SENSITIVE, true);
       this.inMemoryDataModel = conf.getEnum(InputFormatConfig.IN_MEMORY_DATA_MODEL,
               InputFormatConfig.InMemoryDataModel.GENERIC);
       this.currentIterator = open(tasks.next(), expectedSchema).iterator();
->>>>>>> ea3d4d3a
     }
 
     @Override
@@ -282,201 +217,12 @@
       currentIterator.close();
     }
 
-<<<<<<< HEAD
-    private static Map<String, Integer> buildNameToPos(Schema expectedSchema) {
-      Map<String, Integer> nameToPos = Maps.newHashMap();
-      for (int pos = 0; pos < expectedSchema.asStruct().fields().size(); pos++) {
-        Types.NestedField field = expectedSchema.asStruct().fields().get(pos);
-        nameToPos.put(field.name(), pos);
-      }
-      return nameToPos;
-    }
-
-    private CloseableIterator<T> open(FileScanTask currentTask) {
-      DataFile file = currentTask.file();
-      // schema of rows returned by readers
-      PartitionSpec spec = currentTask.spec();
-      Set<Integer> idColumns = Sets.intersection(spec.identitySourceIds(), TypeUtil.getProjectedIds(expectedSchema));
-      boolean hasJoinedPartitionColumns = !idColumns.isEmpty();
-
-      CloseableIterable<T> iterable;
-      if (hasJoinedPartitionColumns) {
-        Schema readDataSchema = TypeUtil.selectNot(expectedSchema, idColumns);
-        Schema identityPartitionSchema = TypeUtil.select(expectedSchema, idColumns);
-        iterable = CloseableIterable.transform(open(currentTask, readDataSchema),
-            row -> withIdentityPartitionColumns(row, identityPartitionSchema, spec, file.partition()));
-      } else {
-        iterable = open(currentTask, expectedSchema);
-      }
-
-      return iterable.iterator();
-    }
-
-=======
->>>>>>> ea3d4d3a
     private CloseableIterable<T> open(FileScanTask currentTask, Schema readSchema) {
       org.apache.iceberg.mr.IcebergRecordReader<T> wrappedReader = new org.apache.iceberg.mr.IcebergRecordReader<T>();
       CloseableIterable<T> iterable = wrappedReader.createReader(context.getConfiguration(), currentTask, readSchema);
       return iterable;
     }
 
-<<<<<<< HEAD
-    @SuppressWarnings("unchecked")
-    private T withIdentityPartitionColumns(
-            T row, Schema identityPartitionSchema, PartitionSpec spec, StructLike partition) {
-      switch (inMemoryDataModel) {
-        case PIG:
-        case HIVE:
-          throw new UnsupportedOperationException(
-                  "Adding partition columns to Pig and Hive data model are not supported yet");
-        case GENERIC:
-          return (T) withIdentityPartitionColumns((Record) row, identityPartitionSchema, spec, partition);
-      }
-      return row;
-    }
-
-    private Record withIdentityPartitionColumns(
-            Record record, Schema identityPartitionSchema, PartitionSpec spec, StructLike partitionTuple) {
-      List<PartitionField> partitionFields = spec.fields();
-      List<Types.NestedField> identityColumns = identityPartitionSchema.columns();
-      GenericRecord row = GenericRecord.create(expectedSchema.asStruct());
-      namesToPos.forEach((name, pos) -> {
-        Object field = record.getField(name);
-        if (field != null) {
-          row.set(pos, field);
-        }
-
-        // if the current name, pos points to an identity partition column, we set the
-        // column at pos correctly by reading the corresponding value from partitionTuple`
-        for (int i = 0; i < identityColumns.size(); i++) {
-          Types.NestedField identityColumn = identityColumns.get(i);
-          for (int j = 0; j < partitionFields.size(); j++) {
-            PartitionField partitionField = partitionFields.get(j);
-            if (name.equals(identityColumn.name()) &&
-                    identityColumn.fieldId() == partitionField.sourceId() &&
-                    "identity".equals(partitionField.transform().toString())) {
-              row.set(pos, partitionTuple.get(j, spec.javaClasses()[j]));
-            }
-          }
-        }
-      });
-
-      return row;
-=======
-    private CloseableIterable<T> applyResidualFiltering(CloseableIterable<T> iter, Expression residual,
-                                                        Schema readSchema) {
-      boolean applyResidual = !context.getConfiguration().getBoolean(InputFormatConfig.SKIP_RESIDUAL_FILTERING, false);
-
-      if (applyResidual && residual != null && residual != Expressions.alwaysTrue()) {
-        Evaluator filter = new Evaluator(readSchema.asStruct(), residual, caseSensitive);
-        return CloseableIterable.filter(iter, record -> filter.eval((StructLike) record));
-      } else {
-        return iter;
-      }
-    }
-
-    private CloseableIterable<T> newAvroIterable(
-        InputFile inputFile, FileScanTask task, Schema readSchema) {
-      Avro.ReadBuilder avroReadBuilder = Avro.read(inputFile)
-          .project(readSchema)
-          .split(task.start(), task.length());
-      if (reuseContainers) {
-        avroReadBuilder.reuseContainers();
-      }
-
-      switch (inMemoryDataModel) {
-        case PIG:
-        case HIVE:
-          //TODO implement value readers for Pig and Hive
-          throw new UnsupportedOperationException("Avro support not yet supported for Pig and Hive");
-        case GENERIC:
-          avroReadBuilder.createReaderFunc(
-              (expIcebergSchema, expAvroSchema) ->
-                  DataReader.create(expIcebergSchema, expAvroSchema,
-                      constantsMap(task, IdentityPartitionConverters::convertConstant)));
-      }
-      return applyResidualFiltering(avroReadBuilder.build(), task.residual(), readSchema);
-    }
-
-    private CloseableIterable<T> newParquetIterable(InputFile inputFile, FileScanTask task, Schema readSchema) {
-      Parquet.ReadBuilder parquetReadBuilder = Parquet.read(inputFile)
-          .project(readSchema)
-          .filter(task.residual())
-          .caseSensitive(caseSensitive)
-          .split(task.start(), task.length());
-      if (reuseContainers) {
-        parquetReadBuilder.reuseContainers();
-      }
-
-      switch (inMemoryDataModel) {
-        case PIG:
-        case HIVE:
-          //TODO implement value readers for Pig and Hive
-          throw new UnsupportedOperationException("Parquet support not yet supported for Pig and Hive");
-        case GENERIC:
-          parquetReadBuilder.createReaderFunc(
-              fileSchema -> GenericParquetReaders.buildReader(
-                  readSchema, fileSchema, constantsMap(task, IdentityPartitionConverters::convertConstant)));
-      }
-      return applyResidualFiltering(parquetReadBuilder.build(), task.residual(), readSchema);
-    }
-
-    private CloseableIterable<T> newOrcIterable(InputFile inputFile, FileScanTask task, Schema readSchema) {
-      ORC.ReadBuilder orcReadBuilder = ORC.read(inputFile)
-          .project(readSchema)
-          .filter(task.residual())
-          .caseSensitive(caseSensitive)
-          .split(task.start(), task.length());
-      // ORC does not support reuse containers yet
-      switch (inMemoryDataModel) {
-        case PIG:
-        case HIVE:
-          //TODO: implement value readers for Pig and Hive
-          throw new UnsupportedOperationException("ORC support not yet supported for Pig and Hive");
-        case GENERIC:
-          orcReadBuilder.createReaderFunc(
-              fileSchema -> GenericOrcReader.buildReader(
-                  readSchema, fileSchema, constantsMap(task, IdentityPartitionConverters::convertConstant)));
-      }
-
-      return applyResidualFiltering(orcReadBuilder.build(), task.residual(), readSchema);
-    }
-
-    private Map<Integer, ?> constantsMap(FileScanTask task, BiFunction<Type, Object, Object> converter) {
-      PartitionSpec spec = task.spec();
-      Set<Integer> idColumns = spec.identitySourceIds();
-      Schema partitionSchema = TypeUtil.select(expectedSchema, idColumns);
-      boolean projectsIdentityPartitionColumns = !partitionSchema.columns().isEmpty();
-      if (projectsIdentityPartitionColumns) {
-        return PartitionUtil.constantsMap(task, converter);
-      } else {
-        return Collections.emptyMap();
-      }
-    }
-  }
-
-  private static Table findTable(Configuration conf) {
-    String path = conf.get(InputFormatConfig.TABLE_PATH);
-    Preconditions.checkArgument(path != null, "Table path should not be null");
-    if (path.contains("/")) {
-      HadoopTables tables = new HadoopTables(conf);
-      return tables.load(path);
-    }
-
-    String catalogFuncClass = conf.get(InputFormatConfig.CATALOG);
-    if (catalogFuncClass != null) {
-      Function<Configuration, Catalog> catalogFunc = (Function<Configuration, Catalog>)
-          DynConstructors.builder(Function.class)
-                         .impl(catalogFuncClass)
-                         .build()
-                         .newInstance();
-      Catalog catalog = catalogFunc.apply(conf);
-      TableIdentifier tableIdentifier = TableIdentifier.parse(path);
-      return catalog.loadTable(tableIdentifier);
-    } else {
-      throw new IllegalArgumentException("No custom catalog specified to load table " + path);
->>>>>>> ea3d4d3a
-    }
   }
 
   static class IcebergSplit extends InputSplit implements Writable {
