--- conflicted
+++ resolved
@@ -49,11 +49,8 @@
   public static final String CATALOG = "iceberg.mr.catalog";
   public static final String HADOOP_CATALOG_WAREHOUSE_LOCATION = "iceberg.mr.catalog.hadoop.warehouse.location";
   public static final String CATALOG_LOADER_CLASS = "iceberg.mr.catalog.loader.class";
-<<<<<<< HEAD
   public static final String SELECTED_COLUMNS = "iceberg.mr.selected.columns";
-=======
   public static final String EXTERNAL_TABLE_PURGE = "external.table.purge";
->>>>>>> 330f1520
 
   public static final String CATALOG_NAME = "iceberg.catalog";
   public static final String HADOOP_CATALOG = "hadoop.catalog";
