/*
 * Licensed to the Apache Software Foundation (ASF) under one
 * or more contributor license agreements.  See the NOTICE file
 * distributed with this work for additional information
 * regarding copyright ownership.  The ASF licenses this file
 * to you under the Apache License, Version 2.0 (the
 * "License"); you may not use this file except in compliance
 * with the License.  You may obtain a copy of the License at
 *
 *   http://www.apache.org/licenses/LICENSE-2.0
 *
 * Unless required by applicable law or agreed to in writing,
 * software distributed under the License is distributed on an
 * "AS IS" BASIS, WITHOUT WARRANTIES OR CONDITIONS OF ANY
 * KIND, either express or implied.  See the License for the
 * specific language governing permissions and limitations
 * under the License.
 */

package org.apache.iceberg.mr.hive;

import java.util.Properties;
import javax.annotation.Nullable;
import org.apache.hadoop.conf.Configuration;
import org.apache.hadoop.hive.serde2.AbstractSerDe;
import org.apache.hadoop.hive.serde2.ColumnProjectionUtils;
import org.apache.hadoop.hive.serde2.SerDeException;
import org.apache.hadoop.hive.serde2.SerDeStats;
import org.apache.hadoop.hive.serde2.objectinspector.ObjectInspector;
import org.apache.hadoop.io.Writable;
import org.apache.iceberg.Schema;
<<<<<<< HEAD
import org.apache.iceberg.Table;
=======
import org.apache.iceberg.SchemaParser;
import org.apache.iceberg.exceptions.NoSuchTableException;
>>>>>>> 330f1520
import org.apache.iceberg.mr.Catalogs;
import org.apache.iceberg.mr.InputFormatConfig;
import org.apache.iceberg.mr.hive.serde.objectinspector.IcebergObjectInspector;
import org.apache.iceberg.mr.mapred.Container;

public class HiveIcebergSerDe extends AbstractSerDe {
  private ObjectInspector inspector;

  @Override
  public void initialize(@Nullable Configuration configuration, Properties serDeProperties) throws SerDeException {
    // HiveIcebergSerDe.initialize is called multiple places in Hive code:
    // - When we are trying to create a table - HiveDDL data is stored at the serDeProperties, but no Iceberg table
    // is created yet.
    // - When we are compiling the Hive query on HiveServer2 side - We only have table information (location/name),
    // and we have to read the schema using the table data. This is called multiple times so there is room for
    // optimizing here.
    // - When we are executing the Hive query in the execution engine - We do not want to load the table data on every
    // executor, but serDeProperties are populated by HiveIcebergStorageHandler.configureInputJobProperties() and
    // the resulting properties are serialized and distributed to the executors

    Schema tableSchema;
    if (configuration.get(InputFormatConfig.TABLE_SCHEMA) != null) {
      tableSchema = SchemaParser.fromJson(configuration.get(InputFormatConfig.TABLE_SCHEMA));
    } else if (serDeProperties.get(InputFormatConfig.TABLE_SCHEMA) != null) {
      tableSchema = SchemaParser.fromJson((String) serDeProperties.get(InputFormatConfig.TABLE_SCHEMA));
    } else {
      try {
        tableSchema = Catalogs.loadTable(configuration, serDeProperties).schema();
      } catch (NoSuchTableException nte) {
        throw new SerDeException("Please provide an existing table or a valid schema", nte);
      }
    }

    String[] selectedColumns = ColumnProjectionUtils.getReadColumnNames(configuration);
    Schema projectedSchema = selectedColumns.length > 0 ? table.schema().select(selectedColumns) : table.schema();

    try {
<<<<<<< HEAD
      this.inspector = IcebergObjectInspector.create(projectedSchema);
=======
      this.inspector = IcebergObjectInspector.create(tableSchema);
>>>>>>> 330f1520
    } catch (Exception e) {
      throw new SerDeException(e);
    }
  }

  @Override
  public Class<? extends Writable> getSerializedClass() {
    return Container.class;
  }

  @Override
  public Writable serialize(Object o, ObjectInspector objectInspector) {
    throw new UnsupportedOperationException("Serialization is not supported.");
  }

  @Override
  public SerDeStats getSerDeStats() {
    return null;
  }

  @Override
  public Object deserialize(Writable writable) {
    return ((Container<?>) writable).get();
  }

  @Override
  public ObjectInspector getObjectInspector() {
    return inspector;
  }
}<|MERGE_RESOLUTION|>--- conflicted
+++ resolved
@@ -29,12 +29,8 @@
 import org.apache.hadoop.hive.serde2.objectinspector.ObjectInspector;
 import org.apache.hadoop.io.Writable;
 import org.apache.iceberg.Schema;
-<<<<<<< HEAD
-import org.apache.iceberg.Table;
-=======
 import org.apache.iceberg.SchemaParser;
 import org.apache.iceberg.exceptions.NoSuchTableException;
->>>>>>> 330f1520
 import org.apache.iceberg.mr.Catalogs;
 import org.apache.iceberg.mr.InputFormatConfig;
 import org.apache.iceberg.mr.hive.serde.objectinspector.IcebergObjectInspector;
@@ -69,14 +65,10 @@
     }
 
     String[] selectedColumns = ColumnProjectionUtils.getReadColumnNames(configuration);
-    Schema projectedSchema = selectedColumns.length > 0 ? table.schema().select(selectedColumns) : table.schema();
+    Schema projectedSchema = selectedColumns.length > 0 ? tableSchema.select(selectedColumns) : tableSchema;
 
     try {
-<<<<<<< HEAD
       this.inspector = IcebergObjectInspector.create(projectedSchema);
-=======
-      this.inspector = IcebergObjectInspector.create(tableSchema);
->>>>>>> 330f1520
     } catch (Exception e) {
       throw new SerDeException(e);
     }
