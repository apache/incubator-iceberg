--- conflicted
+++ resolved
@@ -20,10 +20,7 @@
 package org.apache.iceberg.mr.hive;
 
 import java.io.IOException;
-<<<<<<< HEAD
-=======
 import java.math.BigDecimal;
->>>>>>> d1d1fff7
 import java.util.ArrayList;
 import java.util.Collection;
 import java.util.Collections;
@@ -170,14 +167,11 @@
     shell.setHiveSessionValue("hive.execution.engine", executionEngine);
     shell.setHiveSessionValue("hive.jar.directory", temp.getRoot().getAbsolutePath());
     shell.setHiveSessionValue("tez.staging-dir", temp.getRoot().getAbsolutePath());
-<<<<<<< HEAD
     // temporarily disabling vectorization in Tez, since it doesn't work with projection pruning (fix: TEZ-4248)
     // TODO: remove this once TEZ-4248 has been released and the Tez dependencies updated here
     if (executionEngine.equals("tez")) {
       shell.setHiveSessionValue("hive.vectorized.execution.enabled", "false");
     }
-=======
->>>>>>> d1d1fff7
   }
 
   @After
