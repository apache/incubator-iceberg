--- conflicted
+++ resolved
@@ -195,51 +195,6 @@
   }
 
   @Test
-<<<<<<< HEAD
-  public void testColumnSelection() throws IOException {
-    createTable("customers", CUSTOMER_SCHEMA, CUSTOMER_RECORDS);
-
-    List<Object[]> outOfOrderColumns = shell
-            .executeStatement("SELECT first_name, customer_id, last_name FROM default.customers");
-
-    Assert.assertEquals(3, outOfOrderColumns.size());
-    Assert.assertArrayEquals(new Object[] {"Alice", 0L, "Brown"}, outOfOrderColumns.get(0));
-    Assert.assertArrayEquals(new Object[] {"Bob", 1L, "Green"}, outOfOrderColumns.get(1));
-    Assert.assertArrayEquals(new Object[] {"Trudy", 2L, "Pink"}, outOfOrderColumns.get(2));
-
-    List<Object[]> allButFirstColumn = shell.executeStatement("SELECT first_name, last_name FROM default.customers");
-
-    Assert.assertEquals(3, allButFirstColumn.size());
-    Assert.assertArrayEquals(new Object[] {"Alice", "Brown"}, allButFirstColumn.get(0));
-    Assert.assertArrayEquals(new Object[] {"Bob", "Green"}, allButFirstColumn.get(1));
-    Assert.assertArrayEquals(new Object[] {"Trudy", "Pink"}, allButFirstColumn.get(2));
-
-    List<Object[]> allButMiddleColumn = shell.executeStatement("SELECT customer_id, last_name FROM default.customers");
-
-    Assert.assertEquals(3, allButMiddleColumn.size());
-    Assert.assertArrayEquals(new Object[] {0L, "Brown"}, allButMiddleColumn.get(0));
-    Assert.assertArrayEquals(new Object[] {1L, "Green"}, allButMiddleColumn.get(1));
-    Assert.assertArrayEquals(new Object[] {2L, "Pink"}, allButMiddleColumn.get(2));
-
-    List<Object[]> allButLastColumn = shell.executeStatement("SELECT customer_id, first_name FROM default.customers");
-
-    Assert.assertEquals(3, allButLastColumn.size());
-    Assert.assertArrayEquals(new Object[] {0L, "Alice"}, allButLastColumn.get(0));
-    Assert.assertArrayEquals(new Object[] {1L, "Bob"}, allButLastColumn.get(1));
-    Assert.assertArrayEquals(new Object[] {2L, "Trudy"}, allButLastColumn.get(2));
-  }
-
-  @Test
-  public void selectSameColumnTwice() throws IOException {
-    createTable("customers", CUSTOMER_SCHEMA, CUSTOMER_RECORDS);
-
-    List<Object[]> columns = shell.executeStatement("SELECT first_name, first_name FROM default.customers");
-
-    Assert.assertEquals(3, columns.size());
-    Assert.assertArrayEquals(new Object[] {"Alice", "Alice"}, columns.get(0));
-    Assert.assertArrayEquals(new Object[] {"Bob", "Bob"}, columns.get(1));
-    Assert.assertArrayEquals(new Object[] {"Trudy", "Trudy"}, columns.get(2));
-=======
   public void testCreateDropTable() throws TException, IOException, InterruptedException {
     // We need the location for HadoopTable based tests only
     String location = locationForCreateTable(temp.getRoot().getPath(), "customers");
@@ -525,7 +480,52 @@
       Assert.assertEquals(BaseMetastoreTableOperations.ICEBERG_TABLE_TYPE_VALUE.toUpperCase(),
           hmsTable.getParameters().get(BaseMetastoreTableOperations.TABLE_TYPE_PROP));
     }
->>>>>>> 330f1520
+  }
+
+  @Test
+  public void testColumnSelection() throws IOException {
+    createTable("customers", CUSTOMER_SCHEMA, CUSTOMER_RECORDS);
+
+    List<Object[]> outOfOrderColumns = shell
+            .executeStatement("SELECT first_name, customer_id, last_name FROM default.customers");
+
+    Assert.assertEquals(3, outOfOrderColumns.size());
+    Assert.assertArrayEquals(new Object[] {"Alice", 0L, "Brown"}, outOfOrderColumns.get(0));
+    Assert.assertArrayEquals(new Object[] {"Bob", 1L, "Green"}, outOfOrderColumns.get(1));
+    Assert.assertArrayEquals(new Object[] {"Trudy", 2L, "Pink"}, outOfOrderColumns.get(2));
+
+    List<Object[]> allButFirstColumn = shell.executeStatement("SELECT first_name, last_name FROM default.customers");
+
+    Assert.assertEquals(3, allButFirstColumn.size());
+    Assert.assertArrayEquals(new Object[] {"Alice", "Brown"}, allButFirstColumn.get(0));
+    Assert.assertArrayEquals(new Object[] {"Bob", "Green"}, allButFirstColumn.get(1));
+    Assert.assertArrayEquals(new Object[] {"Trudy", "Pink"}, allButFirstColumn.get(2));
+
+    List<Object[]> allButMiddleColumn = shell.executeStatement("SELECT customer_id, last_name FROM default.customers");
+
+    Assert.assertEquals(3, allButMiddleColumn.size());
+    Assert.assertArrayEquals(new Object[] {0L, "Brown"}, allButMiddleColumn.get(0));
+    Assert.assertArrayEquals(new Object[] {1L, "Green"}, allButMiddleColumn.get(1));
+    Assert.assertArrayEquals(new Object[] {2L, "Pink"}, allButMiddleColumn.get(2));
+
+    List<Object[]> allButLastColumn = shell.executeStatement("SELECT customer_id, first_name FROM default.customers");
+
+    Assert.assertEquals(3, allButLastColumn.size());
+    Assert.assertArrayEquals(new Object[] {0L, "Alice"}, allButLastColumn.get(0));
+    Assert.assertArrayEquals(new Object[] {1L, "Bob"}, allButLastColumn.get(1));
+    Assert.assertArrayEquals(new Object[] {2L, "Trudy"}, allButLastColumn.get(2));
+  }
+
+  @Test
+  public void selectSameColumnTwice() throws IOException {
+    createTable("customers", CUSTOMER_SCHEMA, CUSTOMER_RECORDS);
+
+    List<Object[]> columns = shell.executeStatement("SELECT first_name, first_name FROM default.customers");
+
+    Assert.assertEquals(3, columns.size());
+    Assert.assertArrayEquals(new Object[] {"Alice", "Alice"}, columns.get(0));
+    Assert.assertArrayEquals(new Object[] {"Bob", "Bob"}, columns.get(1));
+    Assert.assertArrayEquals(new Object[] {"Trudy", "Trudy"}, columns.get(2));
   }
 
   protected void createTable(String tableName, Schema schema, List<Record> records)
