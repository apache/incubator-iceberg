/*
 * Licensed to the Apache Software Foundation (ASF) under one
 * or more contributor license agreements.  See the NOTICE file
 * distributed with this work for additional information
 * regarding copyright ownership.  The ASF licenses this file
 * to you under the Apache License, Version 2.0 (the
 * "License"); you may not use this file except in compliance
 * with the License.  You may obtain a copy of the License at
 *
 *   http://www.apache.org/licenses/LICENSE-2.0
 *
 * Unless required by applicable law or agreed to in writing,
 * software distributed under the License is distributed on an
 * "AS IS" BASIS, WITHOUT WARRANTIES OR CONDITIONS OF ANY
 * KIND, either express or implied.  See the License for the
 * specific language governing permissions and limitations
 * under the License.
 */

package org.apache.iceberg.mr.mapreduce;

import java.io.File;
import java.util.ArrayList;
import java.util.List;
import java.util.Locale;
import java.util.Map;
import java.util.Set;
import java.util.function.Function;
import org.apache.hadoop.conf.Configuration;
import org.apache.hadoop.mapreduce.InputSplit;
import org.apache.hadoop.mapreduce.Job;
import org.apache.hadoop.mapreduce.RecordReader;
import org.apache.hadoop.mapreduce.TaskAttemptContext;
import org.apache.hadoop.mapreduce.TaskAttemptID;
import org.apache.hadoop.mapreduce.task.TaskAttemptContextImpl;
import org.apache.iceberg.AppendFiles;
import org.apache.iceberg.DataFile;
import org.apache.iceberg.FileFormat;
import org.apache.iceberg.PartitionSpec;
import org.apache.iceberg.Schema;
import org.apache.iceberg.Table;
import org.apache.iceberg.TableProperties;
import org.apache.iceberg.TestHelpers.Row;
import org.apache.iceberg.catalog.Catalog;
import org.apache.iceberg.catalog.TableIdentifier;
import org.apache.iceberg.data.RandomGenericData;
import org.apache.iceberg.data.Record;
import org.apache.iceberg.expressions.Expressions;
import org.apache.iceberg.hadoop.HadoopCatalog;
import org.apache.iceberg.hadoop.HadoopTables;
<<<<<<< HEAD
import org.apache.iceberg.mr.InputFormatConfig;
=======
import org.apache.iceberg.io.FileAppender;
import org.apache.iceberg.mr.InputFormatConfig;
import org.apache.iceberg.orc.ORC;
import org.apache.iceberg.parquet.Parquet;
>>>>>>> ea3d4d3a
import org.apache.iceberg.relocated.com.google.common.collect.FluentIterable;
import org.apache.iceberg.relocated.com.google.common.collect.ImmutableList;
import org.apache.iceberg.relocated.com.google.common.collect.ImmutableMap;
import org.apache.iceberg.relocated.com.google.common.collect.ImmutableSet;
import org.apache.iceberg.relocated.com.google.common.collect.Sets;
import org.apache.iceberg.types.TypeUtil;
import org.apache.iceberg.types.Types;
import org.junit.Assert;
import org.junit.Rule;
import org.junit.Test;
import org.junit.rules.TemporaryFolder;
import org.junit.runner.RunWith;
import org.junit.runners.Parameterized;

import static org.apache.iceberg.mr.TestHelpers.writeFile;
import static org.apache.iceberg.types.Types.NestedField.required;

@RunWith(Parameterized.class)
public class TestIcebergInputFormat {
  private static final Schema SCHEMA = new Schema(
          required(1, "data", Types.StringType.get()),
          required(2, "id", Types.LongType.get()),
          required(3, "date", Types.StringType.get()));

  private static final PartitionSpec SPEC = PartitionSpec.builderFor(SCHEMA)
          .identity("date")
          .bucket("id", 1)
          .build();

  @Rule
  public TemporaryFolder temp = new TemporaryFolder();

  private Configuration conf = new Configuration();
  private HadoopTables tables = new HadoopTables(conf);

  @Parameterized.Parameters
  public static Object[][] parameters() {
    return new Object[][]{
        new Object[]{"parquet"},
        new Object[]{"avro"},
        new Object[]{"orc"}
    };
  }

  private final FileFormat format;

  public TestIcebergInputFormat(String format) {
    this.format = FileFormat.valueOf(format.toUpperCase(Locale.ENGLISH));
  }

  @Test
  public void testUnpartitionedTable() throws Exception {
    File location = temp.newFolder(format.name());
    Assert.assertTrue(location.delete());
    Table table = tables.create(SCHEMA, PartitionSpec.unpartitioned(),
            ImmutableMap.of(TableProperties.DEFAULT_FILE_FORMAT, format.name()),
            location.toString());
    List<Record> expectedRecords = RandomGenericData.generate(table.schema(), 1, 0L);
    DataFile dataFile = writeFile(temp.newFile(), table, null, format, expectedRecords);
    table.newAppend()
            .appendFile(dataFile)
            .commit();
    Job job = Job.getInstance(conf);
    InputFormatConfig.ConfigBuilder configBuilder = IcebergInputFormat.configure(job);
    configBuilder.readFrom(location.toString()).schema(table.schema());
    validate(job, expectedRecords);
  }

  @Test
  public void testPartitionedTable() throws Exception {
    File location = temp.newFolder(format.name());
    Assert.assertTrue(location.delete());
    Table table = tables.create(SCHEMA, SPEC,
            ImmutableMap.of(TableProperties.DEFAULT_FILE_FORMAT, format.name()),
            location.toString());
    List<Record> expectedRecords = RandomGenericData.generate(table.schema(), 1, 0L);
    expectedRecords.get(0).set(2, "2020-03-20");
    DataFile dataFile = writeFile(temp.newFile(), table, Row.of("2020-03-20", 0), format, expectedRecords);
    table.newAppend()
            .appendFile(dataFile)
            .commit();

    Job job = Job.getInstance(conf);
    InputFormatConfig.ConfigBuilder configBuilder = IcebergInputFormat.configure(job);
    configBuilder.readFrom(location.toString()).schema(table.schema());
    validate(job, expectedRecords);
  }

  @Test
  public void testFilterExp() throws Exception {
    File location = temp.newFolder(format.name());
    Assert.assertTrue(location.delete());
    Table table = tables.create(SCHEMA, SPEC,
            ImmutableMap.of(TableProperties.DEFAULT_FILE_FORMAT, format.name()),
            location.toString());
    List<Record> expectedRecords = RandomGenericData.generate(table.schema(), 2, 0L);
    expectedRecords.get(0).set(2, "2020-03-20");
    expectedRecords.get(1).set(2, "2020-03-20");
    DataFile dataFile1 = writeFile(temp.newFile(), table, Row.of("2020-03-20", 0), format, expectedRecords);
    DataFile dataFile2 = writeFile(temp.newFile(), table, Row.of("2020-03-21", 0), format,
            RandomGenericData.generate(table.schema(), 2, 0L));
    table.newAppend()
            .appendFile(dataFile1)
            .appendFile(dataFile2)
            .commit();
    Job job = Job.getInstance(conf);
    InputFormatConfig.ConfigBuilder configBuilder = IcebergInputFormat.configure(job);
    configBuilder.readFrom(location.toString())
            .schema(table.schema())
            .filter(Expressions.equal("date", "2020-03-20"));
    validate(job, expectedRecords);
  }

  @Test
  public void testResiduals() throws Exception {
    File location = temp.newFolder(format.name());
    Assert.assertTrue(location.delete());
    Table table = tables.create(SCHEMA, SPEC,
            ImmutableMap.of(TableProperties.DEFAULT_FILE_FORMAT, format.name()),
            location.toString());
    List<Record> writeRecords = RandomGenericData.generate(table.schema(), 2, 0L);
    writeRecords.get(0).set(1, 123L);
    writeRecords.get(0).set(2, "2020-03-20");
    writeRecords.get(1).set(1, 456L);
    writeRecords.get(1).set(2, "2020-03-20");

    List<Record> expectedRecords = new ArrayList<>();
    expectedRecords.add(writeRecords.get(0));

    DataFile dataFile1 = writeFile(temp.newFile(), table, Row.of("2020-03-20", 0), format, writeRecords);
    DataFile dataFile2 = writeFile(temp.newFile(), table, Row.of("2020-03-21", 0), format,
            RandomGenericData.generate(table.schema(), 2, 0L));
    table.newAppend()
            .appendFile(dataFile1)
            .appendFile(dataFile2)
            .commit();
    Job job = Job.getInstance(conf);
    InputFormatConfig.ConfigBuilder configBuilder = IcebergInputFormat.configure(job);
    configBuilder.readFrom(location.toString())
            .schema(table.schema())
            .filter(Expressions.and(
                    Expressions.equal("date", "2020-03-20"),
                    Expressions.equal("id", 123)));
    validate(job, expectedRecords);

    // skip residual filtering
    job = Job.getInstance(conf);
    configBuilder = IcebergInputFormat.configure(job);
    configBuilder.skipResidualFiltering().readFrom(location.toString())
            .schema(table.schema())
            .filter(Expressions.and(
                    Expressions.equal("date", "2020-03-20"),
                    Expressions.equal("id", 123)));
    validate(job, writeRecords);
  }

  @Test
<<<<<<< HEAD
=======
  public void testFailedResidualFiltering() throws Exception {
    File location = temp.newFolder(format.name());
    Assert.assertTrue(location.delete());
    Table table = tables.create(SCHEMA, SPEC,
        ImmutableMap.of(TableProperties.DEFAULT_FILE_FORMAT, format.name()),
        location.toString());
    List<Record> expectedRecords = RandomGenericData.generate(table.schema(), 2, 0L);
    expectedRecords.get(0).set(2, "2020-03-20");
    expectedRecords.get(1).set(2, "2020-03-20");

    DataFile dataFile1 = writeFile(table, Row.of("2020-03-20", 0), format, expectedRecords);
    table.newAppend()
        .appendFile(dataFile1)
        .commit();

    Job jobShouldFail1 = Job.getInstance(conf);
    InputFormatConfig.ConfigBuilder configBuilder = IcebergInputFormat.configure(jobShouldFail1);
    configBuilder.useHiveRows().readFrom(location.toString())
        .schema(table.schema())
        .filter(Expressions.and(
            Expressions.equal("date", "2020-03-20"),
            Expressions.equal("id", 0)));
    AssertHelpers.assertThrows(
        "Residuals are not evaluated today for Iceberg Generics In memory model of HIVE",
        UnsupportedOperationException.class, "Filter expression ref(name=\"id\") == 0 is not completely satisfied.",
        () -> validate(jobShouldFail1, expectedRecords));

    Job jobShouldFail2 = Job.getInstance(conf);
    configBuilder = IcebergInputFormat.configure(jobShouldFail2);
    configBuilder.usePigTuples().readFrom(location.toString())
        .schema(table.schema())
        .filter(Expressions.and(
            Expressions.equal("date", "2020-03-20"),
            Expressions.equal("id", 0)));
    AssertHelpers.assertThrows(
        "Residuals are not evaluated today for Iceberg Generics In memory model of PIG",
        UnsupportedOperationException.class, "Filter expression ref(name=\"id\") == 0 is not completely satisfied.",
        () -> validate(jobShouldFail2, expectedRecords));
  }

  @Test
>>>>>>> ea3d4d3a
  public void testProjection() throws Exception {
    File location = temp.newFolder(format.name());
    Assert.assertTrue(location.delete());
    Schema projectedSchema = TypeUtil.select(SCHEMA, ImmutableSet.of(1));
    Table table = tables.create(SCHEMA, SPEC,
            ImmutableMap.of(TableProperties.DEFAULT_FILE_FORMAT, format.name()),
            location.toString());
    List<Record> inputRecords = RandomGenericData.generate(table.schema(), 1, 0L);
    DataFile dataFile = writeFile(temp.newFile(), table, Row.of("2020-03-20", 0), format, inputRecords);
    table.newAppend()
            .appendFile(dataFile)
            .commit();

    Job job = Job.getInstance(conf);
    InputFormatConfig.ConfigBuilder configBuilder = IcebergInputFormat.configure(job);
    configBuilder
<<<<<<< HEAD
            .readFrom(location.toString())
            .project(projectedSchema)
            .schema(table.schema());
=======
        .schema(table.schema())
        .readFrom(location.toString())
        .project(projectedSchema);
>>>>>>> ea3d4d3a
    List<Record> outputRecords = readRecords(job.getConfiguration());
    Assert.assertEquals(inputRecords.size(), outputRecords.size());
    Assert.assertEquals(projectedSchema.asStruct(), outputRecords.get(0).struct());
  }

  private static final Schema LOG_SCHEMA = new Schema(
          Types.NestedField.optional(1, "id", Types.IntegerType.get()),
          Types.NestedField.optional(2, "date", Types.StringType.get()),
          Types.NestedField.optional(3, "level", Types.StringType.get()),
          Types.NestedField.optional(4, "message", Types.StringType.get())
  );

  private static final PartitionSpec IDENTITY_PARTITION_SPEC =
          PartitionSpec.builderFor(LOG_SCHEMA).identity("date").identity("level").build();

  @Test
  public void testIdentityPartitionProjections() throws Exception {
    File location = temp.newFolder(format.name());
    Assert.assertTrue(location.delete());
    Table table = tables.create(LOG_SCHEMA, IDENTITY_PARTITION_SPEC,
            ImmutableMap.of(TableProperties.DEFAULT_FILE_FORMAT, format.name()),
            location.toString());

    List<Record> inputRecords = RandomGenericData.generate(LOG_SCHEMA, 10, 0);
    Integer idx = 0;
    AppendFiles append = table.newAppend();
    for (Record record : inputRecords) {
      record.set(1, "2020-03-2" + idx);
      record.set(2, idx.toString());
      append.appendFile(writeFile(temp.newFile(), table, Row.of("2020-03-2" + idx, idx.toString()), format,
              ImmutableList.of(record)));
      idx += 1;
    }
    append.commit();

    // individual fields
    validateIdentityPartitionProjections(location.toString(), table.schema(),
            withColumns("date"), inputRecords);
    validateIdentityPartitionProjections(location.toString(), table.schema(),
            withColumns("level"), inputRecords);
    validateIdentityPartitionProjections(location.toString(), table.schema(),
            withColumns("message"), inputRecords);
    validateIdentityPartitionProjections(location.toString(), table.schema(),
            withColumns("id"), inputRecords);
    // field pairs
    validateIdentityPartitionProjections(location.toString(), table.schema(),
            withColumns("date", "message"), inputRecords);
    validateIdentityPartitionProjections(location.toString(), table.schema(),
            withColumns("level", "message"), inputRecords);
    validateIdentityPartitionProjections(location.toString(), table.schema(),
            withColumns("date", "level"), inputRecords);
    // out-of-order pairs
    validateIdentityPartitionProjections(location.toString(), table.schema(),
            withColumns("message", "date"), inputRecords);
    validateIdentityPartitionProjections(location.toString(), table.schema(),
            withColumns("message", "level"), inputRecords);
    validateIdentityPartitionProjections(location.toString(), table.schema(),
            withColumns("level", "date"), inputRecords);
    // full projection
    validateIdentityPartitionProjections(location.toString(), table.schema(), LOG_SCHEMA, inputRecords);
    // out-of-order triplets
    validateIdentityPartitionProjections(location.toString(), table.schema(),
            withColumns("date", "level", "message"), inputRecords);
    validateIdentityPartitionProjections(location.toString(), table.schema(),
            withColumns("level", "date", "message"), inputRecords);
    validateIdentityPartitionProjections(location.toString(), table.schema(),
            withColumns("date", "message", "level"), inputRecords);
    validateIdentityPartitionProjections(location.toString(), table.schema(),
            withColumns("level", "message", "date"), inputRecords);
    validateIdentityPartitionProjections(location.toString(), table.schema(),
            withColumns("message", "date", "level"), inputRecords);
    validateIdentityPartitionProjections(location.toString(), table.schema(),
            withColumns("message", "level", "date"), inputRecords);
  }

  private static Schema withColumns(String... names) {
    Map<String, Integer> indexByName = TypeUtil.indexByName(LOG_SCHEMA.asStruct());
    Set<Integer> projectedIds = Sets.newHashSet();
    for (String name : names) {
      projectedIds.add(indexByName.get(name));
    }
    return TypeUtil.select(LOG_SCHEMA, projectedIds);
  }

  private void validateIdentityPartitionProjections(
<<<<<<< HEAD
          String tablePath, Schema tableSchema, Schema projectedSchema, List<Record> inputRecords) throws Exception {
    Job job = Job.getInstance(conf);
    InputFormatConfig.ConfigBuilder configBuilder = IcebergInputFormat.configure(job);
    configBuilder
            .readFrom(tablePath)
            .schema(tableSchema)
            .project(projectedSchema);
=======
      String tablePath, Schema tableSchema, Schema projectedSchema, List<Record> inputRecords) throws Exception {
    Job job = Job.getInstance(conf);
    InputFormatConfig.ConfigBuilder configBuilder = IcebergInputFormat.configure(job);
    configBuilder
        .schema(tableSchema)
        .readFrom(tablePath)
        .project(projectedSchema);
>>>>>>> ea3d4d3a
    List<Record> actualRecords = readRecords(job.getConfiguration());

    Set<String> fieldNames = TypeUtil.indexByName(projectedSchema.asStruct()).keySet();
    for (int pos = 0; pos < inputRecords.size(); pos++) {
      Record inputRecord = inputRecords.get(pos);
      Record actualRecord = actualRecords.get(pos);
      Assert.assertEquals("Projected schema should match", projectedSchema.asStruct(), actualRecord.struct());
      for (String name : fieldNames) {
        Assert.assertEquals(
                "Projected field " + name + " should match", inputRecord.getField(name),
                actualRecord.getField(name));
      }
    }
  }

  @Test
  public void testSnapshotReads() throws Exception {
    File location = temp.newFolder(format.name());
    Assert.assertTrue(location.delete());
    Table table = tables.create(SCHEMA, PartitionSpec.unpartitioned(),
            ImmutableMap.of(TableProperties.DEFAULT_FILE_FORMAT, format.name()),
            location.toString());
    List<Record> expectedRecords = RandomGenericData.generate(table.schema(), 1, 0L);
    table.newAppend()
            .appendFile(writeFile(temp.newFile(), table, null, format, expectedRecords))
            .commit();
    long snapshotId = table.currentSnapshot().snapshotId();
    table.newAppend()
            .appendFile(writeFile(temp.newFile(), table, null, format,
                    RandomGenericData.generate(table.schema(), 1, 0L)))
            .commit();

    Job job = Job.getInstance(conf);
    InputFormatConfig.ConfigBuilder configBuilder = IcebergInputFormat.configure(job);
    configBuilder
<<<<<<< HEAD
            .schema(table.schema())
            .readFrom(location.toString())
            .snapshotId(snapshotId);
=======
        .schema(table.schema())
        .readFrom(location.toString())
        .snapshotId(snapshotId);
>>>>>>> ea3d4d3a

    validate(job, expectedRecords);
  }

  @Test
  public void testLocality() throws Exception {
    File location = temp.newFolder(format.name());
    Assert.assertTrue(location.delete());
    Table table = tables.create(SCHEMA, PartitionSpec.unpartitioned(),
            ImmutableMap.of(TableProperties.DEFAULT_FILE_FORMAT, format.name()),
            location.toString());
    List<Record> expectedRecords = RandomGenericData.generate(table.schema(), 1, 0L);
    table.newAppend()
            .appendFile(writeFile(temp.newFile(), table, null, format, expectedRecords))
            .commit();
    Job job = Job.getInstance(conf);
    InputFormatConfig.ConfigBuilder configBuilder = IcebergInputFormat.configure(job);
    configBuilder.readFrom(location.toString()).schema(table.schema());

    for (InputSplit split : splits(job.getConfiguration())) {
      Assert.assertArrayEquals(IcebergInputFormat.IcebergSplit.ANYWHERE, split.getLocations());
    }

    configBuilder.preferLocality();
    for (InputSplit split : splits(job.getConfiguration())) {
      Assert.assertArrayEquals(new String[]{"localhost"}, split.getLocations());
    }
  }

  public static class HadoopCatalogFunc implements Function<Configuration, Catalog> {
    @Override
    public Catalog apply(Configuration conf) {
      return new HadoopCatalog(conf, conf.get("warehouse.location"));
    }
  }

  @Test
  public void testCustomCatalog() throws Exception {
    conf = new Configuration();
    conf.set("warehouse.location", temp.newFolder("hadoop_catalog").getAbsolutePath());

    Catalog catalog = new HadoopCatalogFunc().apply(conf);
    TableIdentifier tableIdentifier = TableIdentifier.of("db", "t");
    Table table = catalog.createTable(tableIdentifier, SCHEMA, SPEC,
            ImmutableMap.of(TableProperties.DEFAULT_FILE_FORMAT, format.name()));
    List<Record> expectedRecords = RandomGenericData.generate(table.schema(), 1, 0L);
    expectedRecords.get(0).set(2, "2020-03-20");
    DataFile dataFile = writeFile(temp.newFile(), table, Row.of("2020-03-20", 0), format, expectedRecords);
    table.newAppend()
            .appendFile(dataFile)
            .commit();

    Job job = Job.getInstance(conf);
    InputFormatConfig.ConfigBuilder configBuilder = IcebergInputFormat.configure(job);
    configBuilder
<<<<<<< HEAD
            .catalogFunc(HadoopCatalogFunc.class)
            .schema(table.schema())
            .readFrom(tableIdentifier.toString());
=======
        .catalogFunc(HadoopCatalogFunc.class)
        .schema(table.schema())
        .readFrom(tableIdentifier.toString());
>>>>>>> ea3d4d3a
    validate(job, expectedRecords);
  }

  private static void validate(Job job, List<Record> expectedRecords) {
    List<Record> actualRecords = readRecords(job.getConfiguration());
    Assert.assertEquals(expectedRecords, actualRecords);
  }

  private static <T> List<InputSplit> splits(Configuration conf) {
    TaskAttemptContext context = new TaskAttemptContextImpl(conf, new TaskAttemptID());
    IcebergInputFormat<T> icebergInputFormat = new IcebergInputFormat<>();
    return icebergInputFormat.getSplits(context);
  }

  private static <T> List<T> readRecords(Configuration conf) {
    TaskAttemptContext context = new TaskAttemptContextImpl(conf, new TaskAttemptID());
    IcebergInputFormat<T> icebergInputFormat = new IcebergInputFormat<>();
    List<InputSplit> splits = icebergInputFormat.getSplits(context);
    return
            FluentIterable
                    .from(splits)
                    .transformAndConcat(split -> readRecords(icebergInputFormat, split, context))
                    .toList();
  }

  private static <T> Iterable<T> readRecords(
          IcebergInputFormat<T> inputFormat, InputSplit split, TaskAttemptContext context) {
    RecordReader<Void, T> recordReader = inputFormat.createRecordReader(split, context);
    List<T> records = new ArrayList<>();
    try {
      recordReader.initialize(split, context);
      while (recordReader.nextKeyValue()) {
        records.add(recordReader.getCurrentValue());
      }
    } catch (Exception e) {
      throw new RuntimeException(e);
    }
    return records;
  }

}<|MERGE_RESOLUTION|>--- conflicted
+++ resolved
@@ -34,6 +34,7 @@
 import org.apache.hadoop.mapreduce.TaskAttemptID;
 import org.apache.hadoop.mapreduce.task.TaskAttemptContextImpl;
 import org.apache.iceberg.AppendFiles;
+import org.apache.iceberg.AssertHelpers;
 import org.apache.iceberg.DataFile;
 import org.apache.iceberg.FileFormat;
 import org.apache.iceberg.PartitionSpec;
@@ -48,14 +49,7 @@
 import org.apache.iceberg.expressions.Expressions;
 import org.apache.iceberg.hadoop.HadoopCatalog;
 import org.apache.iceberg.hadoop.HadoopTables;
-<<<<<<< HEAD
 import org.apache.iceberg.mr.InputFormatConfig;
-=======
-import org.apache.iceberg.io.FileAppender;
-import org.apache.iceberg.mr.InputFormatConfig;
-import org.apache.iceberg.orc.ORC;
-import org.apache.iceberg.parquet.Parquet;
->>>>>>> ea3d4d3a
 import org.apache.iceberg.relocated.com.google.common.collect.FluentIterable;
 import org.apache.iceberg.relocated.com.google.common.collect.ImmutableList;
 import org.apache.iceberg.relocated.com.google.common.collect.ImmutableMap;
@@ -213,8 +207,6 @@
   }
 
   @Test
-<<<<<<< HEAD
-=======
   public void testFailedResidualFiltering() throws Exception {
     File location = temp.newFolder(format.name());
     Assert.assertTrue(location.delete());
@@ -225,7 +217,7 @@
     expectedRecords.get(0).set(2, "2020-03-20");
     expectedRecords.get(1).set(2, "2020-03-20");
 
-    DataFile dataFile1 = writeFile(table, Row.of("2020-03-20", 0), format, expectedRecords);
+    DataFile dataFile1 = writeFile(temp.newFile(), table, Row.of("2020-03-20", 0), format, expectedRecords);
     table.newAppend()
         .appendFile(dataFile1)
         .commit();
@@ -256,7 +248,6 @@
   }
 
   @Test
->>>>>>> ea3d4d3a
   public void testProjection() throws Exception {
     File location = temp.newFolder(format.name());
     Assert.assertTrue(location.delete());
@@ -273,15 +264,9 @@
     Job job = Job.getInstance(conf);
     InputFormatConfig.ConfigBuilder configBuilder = IcebergInputFormat.configure(job);
     configBuilder
-<<<<<<< HEAD
             .readFrom(location.toString())
             .project(projectedSchema)
             .schema(table.schema());
-=======
-        .schema(table.schema())
-        .readFrom(location.toString())
-        .project(projectedSchema);
->>>>>>> ea3d4d3a
     List<Record> outputRecords = readRecords(job.getConfiguration());
     Assert.assertEquals(inputRecords.size(), outputRecords.size());
     Assert.assertEquals(projectedSchema.asStruct(), outputRecords.get(0).struct());
@@ -367,7 +352,6 @@
   }
 
   private void validateIdentityPartitionProjections(
-<<<<<<< HEAD
           String tablePath, Schema tableSchema, Schema projectedSchema, List<Record> inputRecords) throws Exception {
     Job job = Job.getInstance(conf);
     InputFormatConfig.ConfigBuilder configBuilder = IcebergInputFormat.configure(job);
@@ -375,15 +359,6 @@
             .readFrom(tablePath)
             .schema(tableSchema)
             .project(projectedSchema);
-=======
-      String tablePath, Schema tableSchema, Schema projectedSchema, List<Record> inputRecords) throws Exception {
-    Job job = Job.getInstance(conf);
-    InputFormatConfig.ConfigBuilder configBuilder = IcebergInputFormat.configure(job);
-    configBuilder
-        .schema(tableSchema)
-        .readFrom(tablePath)
-        .project(projectedSchema);
->>>>>>> ea3d4d3a
     List<Record> actualRecords = readRecords(job.getConfiguration());
 
     Set<String> fieldNames = TypeUtil.indexByName(projectedSchema.asStruct()).keySet();
@@ -419,15 +394,9 @@
     Job job = Job.getInstance(conf);
     InputFormatConfig.ConfigBuilder configBuilder = IcebergInputFormat.configure(job);
     configBuilder
-<<<<<<< HEAD
             .schema(table.schema())
             .readFrom(location.toString())
             .snapshotId(snapshotId);
-=======
-        .schema(table.schema())
-        .readFrom(location.toString())
-        .snapshotId(snapshotId);
->>>>>>> ea3d4d3a
 
     validate(job, expectedRecords);
   }
@@ -483,15 +452,9 @@
     Job job = Job.getInstance(conf);
     InputFormatConfig.ConfigBuilder configBuilder = IcebergInputFormat.configure(job);
     configBuilder
-<<<<<<< HEAD
             .catalogFunc(HadoopCatalogFunc.class)
             .schema(table.schema())
             .readFrom(tableIdentifier.toString());
-=======
-        .catalogFunc(HadoopCatalogFunc.class)
-        .schema(table.schema())
-        .readFrom(tableIdentifier.toString());
->>>>>>> ea3d4d3a
     validate(job, expectedRecords);
   }
 
