/*
 * Licensed to the Apache Software Foundation (ASF) under one
 * or more contributor license agreements.  See the NOTICE file
 * distributed with this work for additional information
 * regarding copyright ownership.  The ASF licenses this file
 * to you under the Apache License, Version 2.0 (the
 * "License"); you may not use this file except in compliance
 * with the License.  You may obtain a copy of the License at
 *
 *   http://www.apache.org/licenses/LICENSE-2.0
 *
 * Unless required by applicable law or agreed to in writing,
 * software distributed under the License is distributed on an
 * "AS IS" BASIS, WITHOUT WARRANTIES OR CONDITIONS OF ANY
 * KIND, either express or implied.  See the License for the
 * specific language governing permissions and limitations
 * under the License.
 */

package org.apache.iceberg.mr;

import java.io.File;
import java.io.IOException;
import java.io.UncheckedIOException;
import java.util.ArrayList;
import java.util.List;
import java.util.Locale;
import java.util.Map;
import java.util.Set;
import java.util.function.Function;
import org.apache.hadoop.conf.Configuration;
import org.apache.hadoop.mapred.JobConf;
import org.apache.hadoop.mapred.Reporter;
import org.apache.hadoop.mapred.TaskAttemptID;
import org.apache.hadoop.mapreduce.InputSplit;
import org.apache.hadoop.mapreduce.RecordReader;
import org.apache.hadoop.mapreduce.TaskAttemptContext;
import org.apache.hadoop.mapreduce.task.TaskAttemptContextImpl;
import org.apache.iceberg.AppendFiles;
import org.apache.iceberg.AssertHelpers;
import org.apache.iceberg.DataFile;
import org.apache.iceberg.FileFormat;
import org.apache.iceberg.PartitionSpec;
import org.apache.iceberg.Schema;
import org.apache.iceberg.Table;
import org.apache.iceberg.TestHelpers.Row;
import org.apache.iceberg.catalog.Catalog;
import org.apache.iceberg.catalog.TableIdentifier;
import org.apache.iceberg.data.Record;
import org.apache.iceberg.expressions.Expressions;
import org.apache.iceberg.hadoop.HadoopCatalog;
import org.apache.iceberg.hadoop.HadoopTables;
import org.apache.iceberg.mr.mapred.Container;
import org.apache.iceberg.mr.mapred.MapredIcebergInputFormat;
import org.apache.iceberg.mr.mapreduce.IcebergInputFormat;
import org.apache.iceberg.mr.mapreduce.IcebergSplit;
import org.apache.iceberg.relocated.com.google.common.collect.ImmutableList;
import org.apache.iceberg.relocated.com.google.common.collect.ImmutableSet;
import org.apache.iceberg.relocated.com.google.common.collect.Sets;
import org.apache.iceberg.types.TypeUtil;
import org.apache.iceberg.types.Types;
import org.junit.Assert;
import org.junit.Before;
import org.junit.Rule;
import org.junit.Test;
import org.junit.rules.TemporaryFolder;
import org.junit.runner.RunWith;
import org.junit.runners.Parameterized;

import static org.apache.iceberg.types.Types.NestedField.required;

@RunWith(Parameterized.class)
public class TestIcebergInputFormats {

  public static final List<TestInputFormat.Factory<Record>> TESTED_INPUT_FORMATS = ImmutableList.of(
          TestInputFormat.newFactory("IcebergInputFormat", TestIcebergInputFormat::create),
          TestInputFormat.newFactory("MapredIcebergInputFormat", TestMapredIcebergInputFormat::create));

  private static final List<String> TESTED_FILE_FORMATS = ImmutableList.of("avro", "orc", "parquet");

  private static final Schema SCHEMA = new Schema(
          required(1, "data", Types.StringType.get()),
          required(2, "id", Types.LongType.get()),
          required(3, "date", Types.StringType.get()));

  private static final PartitionSpec SPEC = PartitionSpec.builderFor(SCHEMA)
          .identity("date")
          .bucket("id", 1)
          .build();

  @Rule
  public TemporaryFolder temp = new TemporaryFolder();

  // before variables
  private Configuration conf;
  private TestHelper helper;
  private InputFormatConfig.ConfigBuilder builder;

  // parametrized variables
  private final TestInputFormat.Factory<Record> testInputFormat;
  private final FileFormat fileFormat;

  @Before
  public void before() throws IOException {
    conf = new Configuration();
    HadoopTables tables = new HadoopTables(conf);

    File location = temp.newFolder(testInputFormat.name(), fileFormat.name());
    Assert.assertTrue(location.delete());

    helper = new TestHelper(conf, tables, location.toString(), SCHEMA, SPEC, fileFormat, temp);
    builder = new InputFormatConfig.ConfigBuilder(conf).readFrom(location.toString());
  }

  @Parameterized.Parameters(name = "testInputFormat = {0}, fileFormat = {1}")
  public static Object[][] parameters() {
    Object[][] parameters = new Object[TESTED_INPUT_FORMATS.size() * TESTED_FILE_FORMATS.size()][2];

    int idx = 0;

    for (TestInputFormat.Factory<Record> inputFormat : TESTED_INPUT_FORMATS) {
      for (String fileFormat : TESTED_FILE_FORMATS) {
        parameters[idx++] = new Object[] {inputFormat, fileFormat};
      }
    }

    return parameters;
  }

  public TestIcebergInputFormats(TestInputFormat.Factory<Record> testInputFormat, String fileFormat) {
    this.testInputFormat = testInputFormat;
    this.fileFormat = FileFormat.valueOf(fileFormat.toUpperCase(Locale.ENGLISH));
  }

  @Test
  public void testUnpartitionedTable() throws Exception {
    helper.createUnpartitionedTable();
    List<Record> expectedRecords = helper.generateRandomRecords(1, 0L);
    helper.appendToTable(null, expectedRecords);

    testInputFormat.create(builder.conf()).validate(expectedRecords);
  }

  @Test
  public void testPartitionedTable() throws Exception {
    helper.createTable();
    List<Record> expectedRecords = helper.generateRandomRecords(1, 0L);
    expectedRecords.get(0).set(2, "2020-03-20");
    helper.appendToTable(Row.of("2020-03-20", 0), expectedRecords);

    testInputFormat.create(builder.conf()).validate(expectedRecords);
  }

  @Test
  public void testFilterExp() throws Exception {
    helper.createTable();

    List<Record> expectedRecords = helper.generateRandomRecords(2, 0L);
    expectedRecords.get(0).set(2, "2020-03-20");
    expectedRecords.get(1).set(2, "2020-03-20");

    DataFile dataFile1 = helper.writeFile(Row.of("2020-03-20", 0), expectedRecords);
    DataFile dataFile2 = helper.writeFile(Row.of("2020-03-21", 0), helper.generateRandomRecords(2, 0L));
    helper.appendToTable(dataFile1, dataFile2);

    builder.filter(Expressions.equal("date", "2020-03-20"));
    testInputFormat.create(builder.conf()).validate(expectedRecords);
  }

  @Test
  public void testResiduals() throws Exception {
    helper.createTable();

    List<Record> writeRecords = helper.generateRandomRecords(2, 0L);
    writeRecords.get(0).set(1, 123L);
    writeRecords.get(0).set(2, "2020-03-20");
    writeRecords.get(1).set(1, 456L);
    writeRecords.get(1).set(2, "2020-03-20");

    List<Record> expectedRecords = new ArrayList<>();
    expectedRecords.add(writeRecords.get(0));

    DataFile dataFile1 = helper.writeFile(Row.of("2020-03-20", 0), writeRecords);
    DataFile dataFile2 = helper.writeFile(Row.of("2020-03-21", 0), helper.generateRandomRecords(2, 0L));
    helper.appendToTable(dataFile1, dataFile2);

    builder.filter(Expressions.and(
            Expressions.equal("date", "2020-03-20"),
            Expressions.equal("id", 123)));
    testInputFormat.create(builder.conf()).validate(expectedRecords);

    // skip residual filtering
    builder.skipResidualFiltering();
    testInputFormat.create(builder.conf()).validate(writeRecords);
  }

  @Test
  public void testFailedResidualFiltering() throws Exception {
    helper.createTable();

    List<Record> expectedRecords = helper.generateRandomRecords(2, 0L);
    expectedRecords.get(0).set(2, "2020-03-20");
    expectedRecords.get(1).set(2, "2020-03-20");

    helper.appendToTable(Row.of("2020-03-20", 0), expectedRecords);

    builder.useHiveRows()
           .filter(Expressions.and(
                   Expressions.equal("date", "2020-03-20"),
                   Expressions.equal("id", 0)));

    AssertHelpers.assertThrows(
        "Residuals are not evaluated today for Iceberg Generics In memory model of HIVE",
        UnsupportedOperationException.class, "Filter expression ref(name=\"id\") == 0 is not completely satisfied.",
        () -> testInputFormat.create(builder.conf()));

    builder.usePigTuples();

    AssertHelpers.assertThrows(
        "Residuals are not evaluated today for Iceberg Generics In memory model of PIG",
        UnsupportedOperationException.class, "Filter expression ref(name=\"id\") == 0 is not completely satisfied.",
        () -> testInputFormat.create(builder.conf()));
  }

  @Test
  public void testProjection() throws Exception {
    helper.createTable();
    List<Record> inputRecords = helper.generateRandomRecords(1, 0L);
    helper.appendToTable(Row.of("2020-03-20", 0), inputRecords);

    Schema projection = TypeUtil.select(SCHEMA, ImmutableSet.of(1));
    builder.project(projection);

    List<Record> outputRecords = testInputFormat.create(builder.conf()).getRecords();

    Assert.assertEquals(inputRecords.size(), outputRecords.size());
    Assert.assertEquals(projection.asStruct(), outputRecords.get(0).struct());
  }

  private static final Schema LOG_SCHEMA = new Schema(
          Types.NestedField.optional(1, "id", Types.IntegerType.get()),
          Types.NestedField.optional(2, "date", Types.StringType.get()),
          Types.NestedField.optional(3, "level", Types.StringType.get()),
          Types.NestedField.optional(4, "message", Types.StringType.get())
  );

  private static final PartitionSpec IDENTITY_PARTITION_SPEC =
          PartitionSpec.builderFor(LOG_SCHEMA).identity("date").identity("level").build();

  @Test
  public void testIdentityPartitionProjections() throws Exception {
    helper.createTable(LOG_SCHEMA, IDENTITY_PARTITION_SPEC);
    List<Record> inputRecords = helper.generateRandomRecords(10, 0L);

    Integer idx = 0;
    AppendFiles append = helper.table().newAppend();
    for (Record record : inputRecords) {
      record.set(1, "2020-03-2" + idx);
      record.set(2, idx.toString());
      append.appendFile(helper.writeFile(Row.of("2020-03-2" + idx, idx.toString()), ImmutableList.of(record)));
      idx += 1;
    }
    append.commit();

    // individual fields
    validateIdentityPartitionProjections(withColumns("date"), inputRecords);
    validateIdentityPartitionProjections(withColumns("level"), inputRecords);
    validateIdentityPartitionProjections(withColumns("message"), inputRecords);
    validateIdentityPartitionProjections(withColumns("id"), inputRecords);
    // field pairs
    validateIdentityPartitionProjections(withColumns("date", "message"), inputRecords);
    validateIdentityPartitionProjections(withColumns("level", "message"), inputRecords);
    validateIdentityPartitionProjections(withColumns("date", "level"), inputRecords);
    // out-of-order pairs
    validateIdentityPartitionProjections(withColumns("message", "date"), inputRecords);
    validateIdentityPartitionProjections(withColumns("message", "level"), inputRecords);
    validateIdentityPartitionProjections(withColumns("level", "date"), inputRecords);
    // full projection
    validateIdentityPartitionProjections(LOG_SCHEMA, inputRecords);
    // out-of-order triplets
    validateIdentityPartitionProjections(withColumns("date", "level", "message"), inputRecords);
    validateIdentityPartitionProjections(withColumns("level", "date", "message"), inputRecords);
    validateIdentityPartitionProjections(withColumns("date", "message", "level"), inputRecords);
    validateIdentityPartitionProjections(withColumns("level", "message", "date"), inputRecords);
    validateIdentityPartitionProjections(withColumns("message", "date", "level"), inputRecords);
    validateIdentityPartitionProjections(withColumns("message", "level", "date"), inputRecords);
  }

  private static Schema withColumns(String... names) {
    Map<String, Integer> indexByName = TypeUtil.indexByName(LOG_SCHEMA.asStruct());
    Set<Integer> projectedIds = Sets.newHashSet();
    for (String name : names) {
      projectedIds.add(indexByName.get(name));
    }
    return TypeUtil.select(LOG_SCHEMA, projectedIds);
  }

  private void validateIdentityPartitionProjections(Schema projectedSchema, List<Record> inputRecords) {
    builder.project(projectedSchema);
    List<Record> actualRecords = testInputFormat.create(builder.conf()).getRecords();

    Set<String> fieldNames = TypeUtil.indexByName(projectedSchema.asStruct()).keySet();

    for (int pos = 0; pos < inputRecords.size(); pos++) {
      Record inputRecord = inputRecords.get(pos);
      Record actualRecord = actualRecords.get(pos);
      Assert.assertEquals("Projected schema should match", projectedSchema.asStruct(), actualRecord.struct());

      for (String name : fieldNames) {
        Assert.assertEquals(
                "Projected field " + name + " should match", inputRecord.getField(name), actualRecord.getField(name));
      }
    }
  }

  @Test
  public void testSnapshotReads() throws Exception {
    helper.createUnpartitionedTable();

    List<Record> expectedRecords = helper.generateRandomRecords(1, 0L);
    helper.appendToTable(null, expectedRecords);
    long snapshotId = helper.table().currentSnapshot().snapshotId();

    helper.appendToTable(null, helper.generateRandomRecords(1, 0L));

    builder.snapshotId(snapshotId);
    testInputFormat.create(builder.conf()).validate(expectedRecords);
  }

  @Test
  public void testLocality() throws Exception {
    helper.createUnpartitionedTable();
    List<Record> expectedRecords = helper.generateRandomRecords(1, 0L);
    helper.appendToTable(null, expectedRecords);

    for (InputSplit split : testInputFormat.create(builder.conf()).getSplits()) {
      Assert.assertArrayEquals(IcebergSplit.ANYWHERE, split.getLocations());
    }

    builder.preferLocality();

    for (InputSplit split : testInputFormat.create(builder.conf()).getSplits()) {
      Assert.assertArrayEquals(new String[]{"localhost"}, split.getLocations());
    }
  }

  public static class HadoopCatalogLoader implements CatalogLoader {
    @Override
    public Catalog load(Configuration conf) {
      return new HadoopCatalog(conf, conf.get("warehouse.location"));
    }
  }

  @Test
  public void testCustomCatalog() throws IOException {
    conf.set("warehouse.location", temp.newFolder("hadoop_catalog").getAbsolutePath());

    Catalog catalog = new HadoopCatalogLoader().load(conf);
    TableIdentifier identifier = TableIdentifier.of("db", "t");
    Table table = catalog.createTable(identifier, SCHEMA, SPEC, helper.properties());
    helper.setTable(table);

    List<Record> expectedRecords = helper.generateRandomRecords(1, 0L);
    expectedRecords.get(0).set(2, "2020-03-20");
    helper.appendToTable(Row.of("2020-03-20", 0), expectedRecords);

    builder.catalogLoader(HadoopCatalogLoader.class)
           .readFrom(identifier);

    testInputFormat.create(builder.conf()).validate(expectedRecords);
  }

<<<<<<< HEAD
  public abstract static class TestInputFormat<T> {
=======
  // TODO - Capture template type T in toString method: https://github.com/apache/iceberg/issues/1542
  private abstract static class TestInputFormat<T> {
>>>>>>> fa1e4c5f

    private final List<IcebergSplit> splits;
    private final List<T> records;

    private TestInputFormat(List<IcebergSplit> splits, List<T> records) {
      this.splits = splits;
      this.records = records;
    }

    public List<T> getRecords() {
      return records;
    }

    public List<IcebergSplit> getSplits() {
      return splits;
    }

    public void validate(List<T> expected) {
      Assert.assertEquals(expected, records);
    }

    public interface Factory<T> {
      String name();
      TestInputFormat<T> create(Configuration conf);
    }

    public static <T> Factory<T> newFactory(String name, Function<Configuration, TestInputFormat<T>> function) {
      return new Factory<T>() {
        @Override
        public String name() {
          return name;
        }

        @Override
        public TestInputFormat<T> create(Configuration conf) {
          return function.apply(conf);
        }

        @Override
        public String toString() {
          return String.format("Test%s<T>", name());
        }
      };
    }
  }

  private static final class TestMapredIcebergInputFormat<T> extends TestInputFormat<T> {

    private TestMapredIcebergInputFormat(List<IcebergSplit> splits, List<T> records) {
      super(splits, records);
    }

    private static <T> TestMapredIcebergInputFormat<T> create(Configuration conf) {
      JobConf job = new JobConf(conf);
      MapredIcebergInputFormat<T> inputFormat = new MapredIcebergInputFormat<>();

      try {
        org.apache.hadoop.mapred.InputSplit[] splits = inputFormat.getSplits(job, 1);

        List<IcebergSplit> iceSplits = new ArrayList<>(splits.length);
        List<T> records = new ArrayList<>();

        for (org.apache.hadoop.mapred.InputSplit split : splits) {
          iceSplits.add((IcebergSplit) split);
          org.apache.hadoop.mapred.RecordReader<Void, Container<T>>
                  reader = inputFormat.getRecordReader(split, job, Reporter.NULL);

          try {
            Container<T> container = reader.createValue();

            while (reader.next(null, container)) {
              records.add(container.get());
            }
          } finally {
            reader.close();
          }
        }

        return new TestMapredIcebergInputFormat<>(iceSplits, records);
      } catch (IOException ioe) {
        throw new UncheckedIOException(ioe);
      }
    }
  }

  private static final class TestIcebergInputFormat<T> extends TestInputFormat<T> {

    private TestIcebergInputFormat(List<IcebergSplit> splits, List<T> records) {
      super(splits, records);
    }

    private static <T> TestIcebergInputFormat<T> create(Configuration conf) {
      TaskAttemptContext context = new TaskAttemptContextImpl(conf, new TaskAttemptID());
      IcebergInputFormat<T> inputFormat = new IcebergInputFormat<>();
      List<InputSplit> splits = inputFormat.getSplits(context);

      List<IcebergSplit> iceSplits = new ArrayList<>(splits.size());
      List<T> records = new ArrayList<>();

      for (InputSplit split : splits) {
        iceSplits.add((IcebergSplit) split);

        try (RecordReader<Void, T> reader = inputFormat.createRecordReader(split, context)) {
          reader.initialize(split, context);

          while (reader.nextKeyValue()) {
            records.add(reader.getCurrentValue());
          }
        } catch (InterruptedException ie) {
          throw new RuntimeException(ie);
        } catch (IOException ioe) {
          throw new UncheckedIOException(ioe);
        }
      }

      return new TestIcebergInputFormat<>(iceSplits, records);
    }
  }
}<|MERGE_RESOLUTION|>--- conflicted
+++ resolved
@@ -370,12 +370,8 @@
     testInputFormat.create(builder.conf()).validate(expectedRecords);
   }
 
-<<<<<<< HEAD
+  // TODO - Capture template type T in toString method: https://github.com/apache/iceberg/issues/1542
   public abstract static class TestInputFormat<T> {
-=======
-  // TODO - Capture template type T in toString method: https://github.com/apache/iceberg/issues/1542
-  private abstract static class TestInputFormat<T> {
->>>>>>> fa1e4c5f
 
     private final List<IcebergSplit> splits;
     private final List<T> records;
