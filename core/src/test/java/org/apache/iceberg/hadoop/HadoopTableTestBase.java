--- conflicted
+++ resolved
@@ -120,17 +120,12 @@
         !name.startsWith("snap") && Files.getFileExtension(name).equalsIgnoreCase("avro")));
   }
 
-<<<<<<< HEAD
-  File version(int version) {
-    return new File(metadataDir, "v" + version + getFileExtension(new Configuration()));
-=======
   List<File> listMetadataJsonFiles() {
     return Lists.newArrayList(metadataDir.listFiles((dir, name) -> name.endsWith(".metadata.json")));
   }
 
-  File version(int i) {
-    return new File(metadataDir, "v" + i + getFileExtension(new Configuration()));
->>>>>>> 65f86046
+  File version(int versionNumber) {
+    return new File(metadataDir, "v" + versionNumber + getFileExtension(new Configuration()));
   }
 
   TableMetadata readMetadataVersion(int version) {
