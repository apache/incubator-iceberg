/*
 * Licensed to the Apache Software Foundation (ASF) under one
 * or more contributor license agreements.  See the NOTICE file
 * distributed with this work for additional information
 * regarding copyright ownership.  The ASF licenses this file
 * to you under the Apache License, Version 2.0 (the
 * "License"); you may not use this file except in compliance
 * with the License.  You may obtain a copy of the License at
 *
 *   http://www.apache.org/licenses/LICENSE-2.0
 *
 * Unless required by applicable law or agreed to in writing,
 * software distributed under the License is distributed on an
 * "AS IS" BASIS, WITHOUT WARRANTIES OR CONDITIONS OF ANY
 * KIND, either express or implied.  See the License for the
 * specific language governing permissions and limitations
 * under the License.
 */

package org.apache.iceberg;

import com.google.common.base.Objects;
import com.google.common.base.Preconditions;
import com.google.common.collect.Sets;
import java.util.Set;
import java.util.UUID;
import java.util.concurrent.atomic.AtomicReference;
import java.util.function.Predicate;
import org.apache.iceberg.encryption.EncryptionManager;
import org.apache.iceberg.exceptions.CommitFailedException;
import org.apache.iceberg.exceptions.NoSuchTableException;
import org.apache.iceberg.io.FileIO;
import org.apache.iceberg.io.LocationProvider;
import org.apache.iceberg.io.OutputFile;
import org.apache.iceberg.util.Tasks;
import org.slf4j.Logger;
import org.slf4j.LoggerFactory;

public abstract class BaseMetastoreTableOperations implements TableOperations {
  private static final Logger LOG = LoggerFactory.getLogger(BaseMetastoreTableOperations.class);

  public static final String TABLE_TYPE_PROP = "table_type";
  public static final String ICEBERG_TABLE_TYPE_VALUE = "iceberg";
  public static final String METADATA_LOCATION_PROP = "metadata_location";
  public static final String PREVIOUS_METADATA_LOCATION_PROP = "previous_metadata_location";

  private static final String METADATA_FOLDER_NAME = "metadata";
<<<<<<< HEAD
  private static final String DATA_FOLDER_NAME = "data";
=======
>>>>>>> dbc753a5

  private TableMetadata currentMetadata = null;
  private String currentMetadataLocation = null;
  private boolean shouldRefresh = true;
  private int version = -1;

  protected BaseMetastoreTableOperations() { }

  @Override
  public TableMetadata current() {
    if (shouldRefresh) {
      return refresh();
    }
    return currentMetadata;
  }

  public String currentMetadataLocation() {
    return currentMetadataLocation;
  }

  public int currentVersion() {
    return version;
  }

  @Override
  public TableMetadata refresh() {
    try {
      doRefresh();
    } catch (NoSuchTableException e) {
      LOG.warn("Could not find the table during refresh, setting current metadata to null", e);
      currentMetadata = null;
      currentMetadataLocation = null;
      version = -1;
      shouldRefresh = false;
      throw e;
    }
    return current();
  }

  protected void doRefresh() {
    throw new UnsupportedOperationException("Not implemented: doRefresh");
  }

  @Override
  public void commit(TableMetadata base, TableMetadata metadata) {
    // if the metadata is already out of date, reject it
    if (base != current()) {
      throw new CommitFailedException("Cannot commit: stale table metadata");
    }
    // if the metadata is not changed, return early
    if (base == metadata) {
      LOG.info("Nothing to commit.");
      return;
    }

    doCommit(base, metadata);
    deleteRemovedMetadataFiles(base, metadata);
    requestRefresh();
  }

  protected void doCommit(TableMetadata base, TableMetadata metadata) {
    throw new UnsupportedOperationException("Not implemented: doCommit");
  }

  protected void requestRefresh() {
    this.shouldRefresh = true;
  }

  protected String writeNewMetadata(TableMetadata metadata, int newVersion) {
    String newTableMetadataFilePath = newTableMetadataFilePath(metadata, newVersion);
    OutputFile newMetadataLocation = io().newOutputFile(newTableMetadataFilePath);

    // write the new metadata
    // use overwrite to avoid negative caching in S3. this is safe because the metadata location is
    // always unique because it includes a UUID.
    TableMetadataParser.overwrite(metadata, newMetadataLocation);

    return newMetadataLocation.location();
  }

  protected void refreshFromMetadataLocation(String newLocation) {
    refreshFromMetadataLocation(newLocation, null, 20);
  }

  protected void refreshFromMetadataLocation(String newLocation, int numRetries) {
    refreshFromMetadataLocation(newLocation, null, numRetries);
  }

  protected void refreshFromMetadataLocation(String newLocation, Predicate<Exception> shouldRetry,
                                             int numRetries) {
    // use null-safe equality check because new tables have a null metadata location
    if (!Objects.equal(currentMetadataLocation, newLocation)) {
      LOG.info("Refreshing table metadata from new version: {}", newLocation);

      AtomicReference<TableMetadata> newMetadata = new AtomicReference<>();
      Tasks.foreach(newLocation)
          .retry(numRetries).exponentialBackoff(100, 5000, 600000, 4.0 /* 100, 400, 1600, ... */)
          .throwFailureWhenFinished()
          .shouldRetryTest(shouldRetry)
          .run(metadataLocation -> newMetadata.set(
              TableMetadataParser.read(io(), io().newInputFile(metadataLocation))));

      String newUUID = newMetadata.get().uuid();
      if (currentMetadata != null) {
        Preconditions.checkState(newUUID == null || newUUID.equals(currentMetadata.uuid()),
            "Table UUID does not match: current=%s != refreshed=%s", currentMetadata.uuid(), newUUID);
      }

      this.currentMetadata = newMetadata.get();
      this.currentMetadataLocation = newLocation;
      this.version = parseVersion(newLocation);
    }
    this.shouldRefresh = false;
  }

  private String metadataFileLocation(TableMetadata metadata, String filename) {
    String metadataLocation = metadata.properties()
        .get(TableProperties.WRITE_METADATA_LOCATION);

    if (metadataLocation != null) {
      return String.format("%s/%s", metadataLocation, filename);
    } else {
      return String.format("%s/%s/%s", metadata.location(), METADATA_FOLDER_NAME, filename);
    }
  }

  @Override
  public String metadataFileLocation(String filename) {
    return metadataFileLocation(current(), filename);
  }

  @Override
  public LocationProvider locationProvider() {
    return LocationProviders.locationsFor(current().location(), current().properties());
  }

  @Override
  public TableOperations temp(TableMetadata uncommittedMetadata) {
    return new TableOperations() {
      @Override
      public TableMetadata current() {
        return uncommittedMetadata;
      }

      @Override
      public TableMetadata refresh() {
        throw new UnsupportedOperationException("Cannot call refresh on temporary table operations");
      }

      @Override
      public void commit(TableMetadata base, TableMetadata metadata) {
        throw new UnsupportedOperationException("Cannot call commit on temporary table operations");
      }

      @Override
      public String metadataFileLocation(String fileName) {
        return BaseMetastoreTableOperations.this.metadataFileLocation(uncommittedMetadata, fileName);
      }

      @Override
      public LocationProvider locationProvider() {
        return LocationProviders.locationsFor(uncommittedMetadata.location(), uncommittedMetadata.properties());
      }

      @Override
      public FileIO io() {
        return BaseMetastoreTableOperations.this.io();
      }

      @Override
      public EncryptionManager encryption() {
        return BaseMetastoreTableOperations.this.encryption();
      }

      @Override
      public long newSnapshotId() {
        return BaseMetastoreTableOperations.this.newSnapshotId();
      }
    };
  }

  private String newTableMetadataFilePath(TableMetadata meta, int newVersion) {
    String codecName = meta.property(
        TableProperties.METADATA_COMPRESSION, TableProperties.METADATA_COMPRESSION_DEFAULT);
    String fileExtension = TableMetadataParser.getFileExtension(codecName);
    return metadataFileLocation(meta, String.format("%05d-%s%s", newVersion, UUID.randomUUID(), fileExtension));
  }

  private static int parseVersion(String metadataLocation) {
    int versionStart = metadataLocation.lastIndexOf('/') + 1; // if '/' isn't found, this will be 0
    int versionEnd = metadataLocation.indexOf('-', versionStart);
    try {
      return Integer.valueOf(metadataLocation.substring(versionStart, versionEnd));
    } catch (NumberFormatException e) {
      LOG.warn("Unable to parse version from metadata location: {}", metadataLocation, e);
      return -1;
    }
  }

  /**
   * Deletes the oldest metadata files if {@link TableProperties#METADATA_DELETE_AFTER_COMMIT_ENABLED} is true.
   *
   * @param base     table metadata on which previous versions were based
   * @param metadata new table metadata with updated previous versions
   */
  private void deleteRemovedMetadataFiles(TableMetadata base, TableMetadata metadata) {
    if (base == null) {
      return;
    }

    boolean deleteAfterCommit = metadata.propertyAsBoolean(
        TableProperties.METADATA_DELETE_AFTER_COMMIT_ENABLED,
        TableProperties.METADATA_DELETE_AFTER_COMMIT_ENABLED_DEFAULT);

    Set<TableMetadata.MetadataLogEntry> removedPreviousMetadataFiles = Sets.newHashSet(base.previousFiles());
    removedPreviousMetadataFiles.removeAll(metadata.previousFiles());

    if (deleteAfterCommit) {
      Tasks.foreach(removedPreviousMetadataFiles)
          .noRetry().suppressFailureWhenFinished()
          .onFailure((previousMetadataFile, exc) ->
              LOG.warn("Delete failed for previous metadata file: {}", previousMetadataFile, exc))
          .run(previousMetadataFile -> io().deleteFile(previousMetadataFile.file()));
    }
  }
}<|MERGE_RESOLUTION|>--- conflicted
+++ resolved
@@ -45,10 +45,6 @@
   public static final String PREVIOUS_METADATA_LOCATION_PROP = "previous_metadata_location";
 
   private static final String METADATA_FOLDER_NAME = "metadata";
-<<<<<<< HEAD
-  private static final String DATA_FOLDER_NAME = "data";
-=======
->>>>>>> dbc753a5
 
   private TableMetadata currentMetadata = null;
   private String currentMetadataLocation = null;
