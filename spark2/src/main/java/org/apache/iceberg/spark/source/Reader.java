/*
 * Licensed to the Apache Software Foundation (ASF) under one
 * or more contributor license agreements.  See the NOTICE file
 * distributed with this work for additional information
 * regarding copyright ownership.  The ASF licenses this file
 * to you under the Apache License, Version 2.0 (the
 * "License"); you may not use this file except in compliance
 * with the License.  You may obtain a copy of the License at
 *
 *   http://www.apache.org/licenses/LICENSE-2.0
 *
 * Unless required by applicable law or agreed to in writing,
 * software distributed under the License is distributed on an
 * "AS IS" BASIS, WITHOUT WARRANTIES OR CONDITIONS OF ANY
 * KIND, either express or implied.  See the License for the
 * specific language governing permissions and limitations
 * under the License.
 */

package org.apache.iceberg.spark.source;

import java.io.IOException;
import java.io.Serializable;
import java.util.List;
import java.util.Locale;
import java.util.Map;
import org.apache.hadoop.conf.Configuration;
import org.apache.hadoop.fs.FileSystem;
import org.apache.hadoop.fs.Path;
import org.apache.iceberg.CombinedScanTask;
import org.apache.iceberg.FileFormat;
import org.apache.iceberg.FileScanTask;
import org.apache.iceberg.Schema;
import org.apache.iceberg.SchemaParser;
import org.apache.iceberg.SnapshotSummary;
import org.apache.iceberg.Table;
import org.apache.iceberg.TableProperties;
import org.apache.iceberg.TableScan;
import org.apache.iceberg.encryption.EncryptionManager;
import org.apache.iceberg.exceptions.RuntimeIOException;
import org.apache.iceberg.exceptions.ValidationException;
import org.apache.iceberg.expressions.Expression;
import org.apache.iceberg.expressions.Expressions;
import org.apache.iceberg.hadoop.HadoopFileIO;
import org.apache.iceberg.hadoop.Util;
import org.apache.iceberg.io.CloseableIterable;
import org.apache.iceberg.io.FileIO;
import org.apache.iceberg.relocated.com.google.common.base.Preconditions;
import org.apache.iceberg.relocated.com.google.common.collect.ImmutableSet;
import org.apache.iceberg.relocated.com.google.common.collect.Lists;
import org.apache.iceberg.spark.SparkFilters;
import org.apache.iceberg.spark.SparkReadOptions;
import org.apache.iceberg.spark.SparkSchemaUtil;
import org.apache.iceberg.spark.SparkUtil;
import org.apache.iceberg.types.Type;
import org.apache.iceberg.types.TypeUtil;
import org.apache.iceberg.types.Types;
import org.apache.iceberg.util.PropertyUtil;
import org.apache.iceberg.util.TableScanUtil;
import org.apache.spark.broadcast.Broadcast;
import org.apache.spark.sql.RuntimeConfig;
import org.apache.spark.sql.SparkSession;
import org.apache.spark.sql.catalyst.InternalRow;
import org.apache.spark.sql.sources.Filter;
import org.apache.spark.sql.sources.v2.DataSourceOptions;
import org.apache.spark.sql.sources.v2.reader.DataSourceReader;
import org.apache.spark.sql.sources.v2.reader.InputPartition;
import org.apache.spark.sql.sources.v2.reader.InputPartitionReader;
import org.apache.spark.sql.sources.v2.reader.Statistics;
import org.apache.spark.sql.sources.v2.reader.SupportsPushDownFilters;
import org.apache.spark.sql.sources.v2.reader.SupportsPushDownRequiredColumns;
import org.apache.spark.sql.sources.v2.reader.SupportsReportStatistics;
import org.apache.spark.sql.sources.v2.reader.SupportsScanColumnarBatch;
import org.apache.spark.sql.types.StructType;
import org.apache.spark.sql.vectorized.ColumnarBatch;
import org.slf4j.Logger;
import org.slf4j.LoggerFactory;

import static org.apache.iceberg.TableProperties.DEFAULT_NAME_MAPPING;

class Reader implements DataSourceReader, SupportsScanColumnarBatch, SupportsPushDownFilters,
    SupportsPushDownRequiredColumns, SupportsReportStatistics {
  private static final Logger LOG = LoggerFactory.getLogger(Reader.class);

  private static final Filter[] NO_FILTERS = new Filter[0];
  private static final ImmutableSet<String> LOCALITY_WHITELIST_FS = ImmutableSet.of("hdfs");

  private final Table table;
  private final DataSourceOptions options;
  private final Long snapshotId;
  private final Long startSnapshotId;
  private final Long endSnapshotId;
  private final Long asOfTimestamp;
  private final Long splitSize;
  private final Integer splitLookback;
  private final Long splitOpenFileCost;
  private final Broadcast<FileIO> io;
  private final Broadcast<EncryptionManager> encryptionManager;
  private final boolean caseSensitive;
  private StructType requestedSchema = null;
  private List<Expression> filterExpressions = null;
  private Filter[] pushedFilters = NO_FILTERS;
  private final boolean localityPreferred;
  private final int batchSize;
  private final boolean readTimestampWithoutZone;

  // lazy variables
  private Schema schema = null;
  private StructType type = null; // cached because Spark accesses it multiple times
  private List<CombinedScanTask> tasks = null; // lazy cache of tasks
  private Boolean readUsingBatch = null;

  Reader(Table table, Broadcast<FileIO> io, Broadcast<EncryptionManager> encryptionManager,
      boolean caseSensitive, DataSourceOptions options) {
    this.table = table;
    this.options = options;
    this.snapshotId = options.get(SparkReadOptions.SNAPSHOT_ID).map(Long::parseLong).orElse(null);
    this.asOfTimestamp = options.get(SparkReadOptions.AS_OF_TIMESTAMP).map(Long::parseLong).orElse(null);
    if (snapshotId != null && asOfTimestamp != null) {
      throw new IllegalArgumentException(
          "Cannot scan using both snapshot-id and as-of-timestamp to select the table snapshot");
    }

    this.startSnapshotId = options.get("start-snapshot-id").map(Long::parseLong).orElse(null);
    this.endSnapshotId = options.get("end-snapshot-id").map(Long::parseLong).orElse(null);
    if (snapshotId != null || asOfTimestamp != null) {
      if (startSnapshotId != null || endSnapshotId != null) {
        throw new IllegalArgumentException(
            "Cannot specify start-snapshot-id and end-snapshot-id to do incremental scan when either snapshot-id or " +
                "as-of-timestamp is specified");
      }
    } else {
      if (startSnapshotId == null && endSnapshotId != null) {
        throw new IllegalArgumentException("Cannot only specify option end-snapshot-id to do incremental scan");
      }
    }

    // look for split behavior overrides in options
    this.splitSize = options.get(SparkReadOptions.SPLIT_SIZE).map(Long::parseLong).orElse(null);
    this.splitLookback = options.get(SparkReadOptions.LOOKBACK).map(Integer::parseInt).orElse(null);
    this.splitOpenFileCost = options.get(SparkReadOptions.FILE_OPEN_COST).map(Long::parseLong).orElse(null);

    if (io.getValue() instanceof HadoopFileIO) {
      String fsscheme = "no_exist";
      try {
        Configuration conf = SparkSession.active().sessionState().newHadoopConf();
        // merge hadoop config set on table
        mergeIcebergHadoopConfs(conf, table.properties());
        // merge hadoop config passed as options and overwrite the one on table
        mergeIcebergHadoopConfs(conf, options.asMap());
        FileSystem fs = new Path(table.location()).getFileSystem(conf);
        fsscheme = fs.getScheme().toLowerCase(Locale.ENGLISH);
      } catch (IOException ioe) {
        LOG.warn("Failed to get Hadoop Filesystem", ioe);
      }
      String scheme = fsscheme; // Makes an effectively final version of scheme
      this.localityPreferred = options.get("locality").map(Boolean::parseBoolean)
          .orElseGet(() -> LOCALITY_WHITELIST_FS.contains(scheme));
    } else {
      this.localityPreferred = false;
    }

    this.schema = table.schema();
    this.io = io;
    this.encryptionManager = encryptionManager;
    this.caseSensitive = caseSensitive;
    this.batchSize = options.get(SparkReadOptions.VECTORIZATION_BATCH_SIZE).map(Integer::parseInt).orElseGet(() ->
        PropertyUtil.propertyAsInt(table.properties(),
          TableProperties.PARQUET_BATCH_SIZE, TableProperties.PARQUET_BATCH_SIZE_DEFAULT));
    // Allow reading timestamp without time zone as timestamp with time zone. Generally, this is not safe as timestamp
    // without time zone is supposed to represent wall clock time semantics, i.e. no matter the reader/writer timezone
    // 3PM should always be read as 3PM, but timestamp with time zone represents instant semantics, i.e the timestamp
    // is adjusted so that the corresponding time in the reader timezone is displayed.
    // When set to false (default), we throw an exception at runtime
    // "Spark does not support timestamp without time zone fields" if reading timestamp without time zone fields
    this.readTimestampWithoutZone = options.get(SparkUtil.HANDLE_TIMESTAMP_WITHOUT_TIMEZONE_FLAG).map(Boolean::parseBoolean).orElse(false);
  }

  private Schema lazySchema() {
    if (schema == null) {
      if (requestedSchema != null) {
        // the projection should include all columns that will be returned, including those only used in filters
        this.schema = SparkSchemaUtil.prune(table.schema(), requestedSchema, filterExpression(), caseSensitive);
      } else {
        this.schema = table.schema();
      }
    }
    return schema;
  }

  private Expression filterExpression() {
    if (filterExpressions != null) {
      return filterExpressions.stream().reduce(Expressions.alwaysTrue(), Expressions::and);
    }
    return Expressions.alwaysTrue();
  }

  private StructType lazyType() {
    if (type == null) {
      Preconditions.checkArgument(readTimestampWithoutZone || !SparkUtil.hasTimestampWithoutZone(lazySchema()),
              SparkUtil.TIMESTAMP_WITHOUT_TIMEZONE_ERROR);
      this.type = SparkSchemaUtil.convert(lazySchema());
    }
    return type;
  }

  @Override
  public StructType readSchema() {
    return lazyType();
  }

  /**
   * This is called in the Spark Driver when data is to be materialized into {@link ColumnarBatch}
   */
  @Override
  public List<InputPartition<ColumnarBatch>> planBatchInputPartitions() {
    Preconditions.checkState(enableBatchRead(), "Batched reads not enabled");
    Preconditions.checkState(batchSize > 0, "Invalid batch size");
    String tableSchemaString = SchemaParser.toJson(table.schema());
    String expectedSchemaString = SchemaParser.toJson(lazySchema());
    String nameMappingString = table.properties().get(DEFAULT_NAME_MAPPING);

    ValidationException.check(tasks().stream().noneMatch(TableScanUtil::hasDeletes),
        "Cannot scan table %s: cannot apply required delete files", table);

    List<InputPartition<ColumnarBatch>> readTasks = Lists.newArrayList();
    for (CombinedScanTask task : tasks()) {
      readTasks.add(new ReadTask<>(
          task, tableSchemaString, expectedSchemaString, nameMappingString, io, encryptionManager, caseSensitive,
          localityPreferred, new BatchReaderFactory(batchSize)));
    }
    LOG.info("Batching input partitions with {} tasks.", readTasks.size());

    return readTasks;
  }

  /**
   * This is called in the Spark Driver when data is to be materialized into {@link InternalRow}
   */
  @Override
  public List<InputPartition<InternalRow>> planInputPartitions() {
    String tableSchemaString = SchemaParser.toJson(table.schema());
    String expectedSchemaString = SchemaParser.toJson(lazySchema());
    String nameMappingString = table.properties().get(DEFAULT_NAME_MAPPING);

    List<InputPartition<InternalRow>> readTasks = Lists.newArrayList();
    for (CombinedScanTask task : tasks()) {
      readTasks.add(new ReadTask<>(
          task, tableSchemaString, expectedSchemaString, nameMappingString, io, encryptionManager, caseSensitive,
          localityPreferred, InternalRowReaderFactory.INSTANCE));
    }

    return readTasks;
  }

  @Override
  public Filter[] pushFilters(Filter[] filters) {
    this.tasks = null; // invalidate cached tasks, if present

    List<Expression> expressions = Lists.newArrayListWithExpectedSize(filters.length);
    List<Filter> pushed = Lists.newArrayListWithExpectedSize(filters.length);

    for (Filter filter : filters) {
      Expression expr = SparkFilters.convert(filter);
      if (expr != null) {
        expressions.add(expr);
        pushed.add(filter);
      }
    }

    this.filterExpressions = expressions;
    this.pushedFilters = pushed.toArray(new Filter[0]);

    // invalidate the schema that will be projected
    this.schema = null;
    this.type = null;

    // Spark doesn't support residuals per task, so return all filters
    // to get Spark to handle record-level filtering
    return filters;
  }

  @Override
  public Filter[] pushedFilters() {
    return pushedFilters;
  }

  @Override
  public void pruneColumns(StructType newRequestedSchema) {
    this.requestedSchema = newRequestedSchema;

    // invalidate the schema that will be projected
    this.schema = null;
    this.type = null;
  }

  @Override
  public Statistics estimateStatistics() {
    // its a fresh table, no data
    if (table.currentSnapshot() == null) {
      return new Stats(0L, 0L);
    }

    // estimate stats using snapshot summary only for partitioned tables (metadata tables are unpartitioned)
    if (!table.spec().isUnpartitioned() && filterExpression() == Expressions.alwaysTrue()) {
      long totalRecords = PropertyUtil.propertyAsLong(table.currentSnapshot().summary(),
          SnapshotSummary.TOTAL_RECORDS_PROP, Long.MAX_VALUE);
      return new Stats(SparkSchemaUtil.estimateSize(lazyType(), totalRecords), totalRecords);
    }

    long sizeInBytes = 0L;
    long numRows = 0L;

    for (CombinedScanTask task : tasks()) {
      for (FileScanTask file : task.files()) {
        sizeInBytes += file.length();
        numRows += file.file().recordCount();
      }
    }

    return new Stats(sizeInBytes, numRows);
  }

  @Override
  public boolean enableBatchRead() {
    if (readUsingBatch == null) {
      boolean allParquetFileScanTasks =
          tasks().stream()
              .allMatch(combinedScanTask -> !combinedScanTask.isDataTask() && combinedScanTask.files()
                  .stream()
                  .allMatch(fileScanTask -> fileScanTask.file().format().equals(
                      FileFormat.PARQUET)));

      boolean allOrcFileScanTasks =
          tasks().stream()
              .allMatch(combinedScanTask -> !combinedScanTask.isDataTask() && combinedScanTask.files()
                  .stream()
                  .allMatch(fileScanTask -> fileScanTask.file().format().equals(
                      FileFormat.ORC)));

      boolean atLeastOneColumn = lazySchema().columns().size() > 0;

      boolean onlyPrimitives = lazySchema().columns().stream().allMatch(c -> c.type().isPrimitiveType());

      boolean hasNoDeleteFiles = tasks().stream().noneMatch(TableScanUtil::hasDeletes);

<<<<<<< HEAD
      boolean hasTimestampWithoutZone = SparkUtil.hasTimestampWithoutZone(lazySchema());
=======
      boolean batchReadsEnabled = batchReadsEnabled(allParquetFileScanTasks, allOrcFileScanTasks);
>>>>>>> a7901992

      this.readUsingBatch = batchReadsEnabled && hasNoDeleteFiles && (allOrcFileScanTasks ||
              (allParquetFileScanTasks && atLeastOneColumn && onlyPrimitives && !hasTimestampWithoutZone));
    }
    return readUsingBatch;
  }

  private boolean batchReadsEnabled(boolean isParquetOnly, boolean isOrcOnly) {
    if (isParquetOnly) {
      return isVectorizationEnabled(FileFormat.PARQUET);
    } else if (isOrcOnly) {
      return isVectorizationEnabled(FileFormat.ORC);
    } else {
      return false;
    }
  }

  public boolean isVectorizationEnabled(FileFormat fileFormat) {
    String readOptionValue = options.get(SparkReadOptions.VECTORIZATION_ENABLED).orElse(null);
    if (readOptionValue != null) {
      return Boolean.parseBoolean(readOptionValue);
    }

    RuntimeConfig sessionConf = SparkSession.active().conf();
    String sessionConfValue = sessionConf.get("spark.sql.iceberg.vectorization.enabled", null);
    if (sessionConfValue != null) {
      return Boolean.parseBoolean(sessionConfValue);
    }

    switch (fileFormat) {
      case PARQUET:
        return PropertyUtil.propertyAsBoolean(
            table.properties(),
            TableProperties.PARQUET_VECTORIZATION_ENABLED,
            TableProperties.PARQUET_VECTORIZATION_ENABLED_DEFAULT);
      case ORC:
        // TODO: add a table property to enable/disable ORC vectorized reads
        return false;
      default:
        return false;
    }
  }

  private static void mergeIcebergHadoopConfs(
      Configuration baseConf, Map<String, String> options) {
    options.keySet().stream()
        .filter(key -> key.startsWith("hadoop."))
        .forEach(key -> baseConf.set(key.replaceFirst("hadoop.", ""), options.get(key)));
  }

  private List<CombinedScanTask> tasks() {
    if (tasks == null) {
      TableScan scan = table
          .newScan()
          .caseSensitive(caseSensitive)
          .project(lazySchema());

      if (snapshotId != null) {
        scan = scan.useSnapshot(snapshotId);
      }

      if (asOfTimestamp != null) {
        scan = scan.asOfTime(asOfTimestamp);
      }

      if (startSnapshotId != null) {
        if (endSnapshotId != null) {
          scan = scan.appendsBetween(startSnapshotId, endSnapshotId);
        } else {
          scan = scan.appendsAfter(startSnapshotId);
        }
      }

      if (splitSize != null) {
        scan = scan.option(TableProperties.SPLIT_SIZE, splitSize.toString());
      }

      if (splitLookback != null) {
        scan = scan.option(TableProperties.SPLIT_LOOKBACK, splitLookback.toString());
      }

      if (splitOpenFileCost != null) {
        scan = scan.option(TableProperties.SPLIT_OPEN_FILE_COST, splitOpenFileCost.toString());
      }

      if (filterExpressions != null) {
        for (Expression filter : filterExpressions) {
          scan = scan.filter(filter);
        }
      }

      try (CloseableIterable<CombinedScanTask> tasksIterable = scan.planTasks()) {
        this.tasks = Lists.newArrayList(tasksIterable);
      } catch (IOException e) {
        throw new RuntimeIOException(e, "Failed to close table scan: %s", scan);
      }
    }

    return tasks;
  }

  @Override
  public String toString() {
    return String.format(
        "IcebergScan(table=%s, type=%s, filters=%s, caseSensitive=%s, batchedReads=%s)",
        table, lazySchema().asStruct(), filterExpressions, caseSensitive, enableBatchRead());
  }

  private static class ReadTask<T> implements Serializable, InputPartition<T> {
    private final CombinedScanTask task;
    private final String tableSchemaString;
    private final String expectedSchemaString;
    private final String nameMappingString;
    private final Broadcast<FileIO> io;
    private final Broadcast<EncryptionManager> encryptionManager;
    private final boolean caseSensitive;
    private final boolean localityPreferred;
    private final ReaderFactory<T> readerFactory;

    private transient Schema tableSchema = null;
    private transient Schema expectedSchema = null;
    private transient String[] preferredLocations = null;

    private ReadTask(CombinedScanTask task, String tableSchemaString, String expectedSchemaString,
                     String nameMappingString, Broadcast<FileIO> io, Broadcast<EncryptionManager> encryptionManager,
                     boolean caseSensitive, boolean localityPreferred, ReaderFactory<T> readerFactory) {
      this.task = task;
      this.tableSchemaString = tableSchemaString;
      this.expectedSchemaString = expectedSchemaString;
      this.io = io;
      this.encryptionManager = encryptionManager;
      this.caseSensitive = caseSensitive;
      this.localityPreferred = localityPreferred;
      this.preferredLocations = getPreferredLocations();
      this.readerFactory = readerFactory;
      this.nameMappingString = nameMappingString;
    }

    @Override
    public InputPartitionReader<T> createPartitionReader() {
      return readerFactory.create(task, lazyTableSchema(), lazyExpectedSchema(), nameMappingString, io.value(),
          encryptionManager.value(), caseSensitive);
    }

    @Override
    public String[] preferredLocations() {
      return preferredLocations;
    }

    private Schema lazyTableSchema() {
      if (tableSchema == null) {
        this.tableSchema = SchemaParser.fromJson(tableSchemaString);
      }
      return tableSchema;
    }

    private Schema lazyExpectedSchema() {
      if (expectedSchema == null) {
        this.expectedSchema = SchemaParser.fromJson(expectedSchemaString);
      }
      return expectedSchema;
    }

    @SuppressWarnings("checkstyle:RegexpSingleline")
    private String[] getPreferredLocations() {
      if (!localityPreferred) {
        return new String[0];
      }

      Configuration conf = SparkSession.active().sparkContext().hadoopConfiguration();
      return Util.blockLocations(task, conf);
    }
  }

  private interface ReaderFactory<T> extends Serializable {
    InputPartitionReader<T> create(CombinedScanTask task, Schema tableSchema, Schema expectedSchema,
                                   String nameMapping, FileIO io,
                                   EncryptionManager encryptionManager, boolean caseSensitive);
  }

  private static class InternalRowReaderFactory implements ReaderFactory<InternalRow> {
    private static final InternalRowReaderFactory INSTANCE = new InternalRowReaderFactory();

    private InternalRowReaderFactory() {
    }

    @Override
    public InputPartitionReader<InternalRow> create(CombinedScanTask task, Schema tableSchema, Schema expectedSchema,
                                                    String nameMapping, FileIO io,
                                                    EncryptionManager encryptionManager, boolean caseSensitive) {
      return new RowReader(task, tableSchema, expectedSchema, nameMapping, io, encryptionManager, caseSensitive);
    }
  }

  private static class BatchReaderFactory implements ReaderFactory<ColumnarBatch> {
    private final int batchSize;

    BatchReaderFactory(int batchSize) {
      this.batchSize = batchSize;
    }

    @Override
    public InputPartitionReader<ColumnarBatch> create(CombinedScanTask task, Schema tableSchema, Schema expectedSchema,
                                                      String nameMapping, FileIO io,
                                                      EncryptionManager encryptionManager, boolean caseSensitive) {
      return new BatchReader(task, expectedSchema, nameMapping, io, encryptionManager, caseSensitive, batchSize);
    }
  }

  private static class RowReader extends RowDataReader implements InputPartitionReader<InternalRow> {
    RowReader(CombinedScanTask task, Schema tableSchema, Schema expectedSchema, String nameMapping, FileIO io,
              EncryptionManager encryptionManager, boolean caseSensitive) {
      super(task, tableSchema, expectedSchema, nameMapping, io, encryptionManager, caseSensitive);
    }
  }

  private static class BatchReader extends BatchDataReader implements InputPartitionReader<ColumnarBatch> {
    BatchReader(CombinedScanTask task, Schema expectedSchema, String nameMapping, FileIO io,
                       EncryptionManager encryptionManager, boolean caseSensitive, int size) {
      super(task, expectedSchema, nameMapping, io, encryptionManager, caseSensitive, size);
    }
  }
}<|MERGE_RESOLUTION|>--- conflicted
+++ resolved
@@ -344,11 +344,9 @@
 
       boolean hasNoDeleteFiles = tasks().stream().noneMatch(TableScanUtil::hasDeletes);
 
-<<<<<<< HEAD
+      boolean batchReadsEnabled = batchReadsEnabled(allParquetFileScanTasks, allOrcFileScanTasks);
+
       boolean hasTimestampWithoutZone = SparkUtil.hasTimestampWithoutZone(lazySchema());
-=======
-      boolean batchReadsEnabled = batchReadsEnabled(allParquetFileScanTasks, allOrcFileScanTasks);
->>>>>>> a7901992
 
       this.readUsingBatch = batchReadsEnabled && hasNoDeleteFiles && (allOrcFileScanTasks ||
               (allParquetFileScanTasks && atLeastOneColumn && onlyPrimitives && !hasTimestampWithoutZone));
