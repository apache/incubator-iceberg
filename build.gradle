--- conflicted
+++ resolved
@@ -111,11 +111,7 @@
 
 // We enable baseline-idea everywhere so that everyone can use IntelliJ to build code against the
 // Baseline style guide.
-<<<<<<< HEAD
-def baselineProjects = [ project("iceberg-api"), project("iceberg-common"), project("iceberg-core") ]
-=======
-def baselineProjects = [ project("iceberg-api"), project("iceberg-common") ]
->>>>>>> 2c6d1322
+def baselineProjects = [ project("iceberg-api"), project("iceberg-common"), project("iceberg-core")]
 
 configure(subprojects - baselineProjects) {
   // error-prone is brought in with baseline-idea, but we're not prepared to handle error-prone
