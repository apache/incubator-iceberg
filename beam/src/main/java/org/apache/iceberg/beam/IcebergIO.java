--- conflicted
+++ resolved
@@ -19,12 +19,8 @@
 
 package org.apache.iceberg.beam;
 
-<<<<<<< HEAD
+
 import org.apache.avro.generic.GenericRecord;
-=======
-import java.util.HashMap;
-import java.util.Map;
->>>>>>> 45a37165
 import org.apache.beam.sdk.coders.SerializableCoder;
 import org.apache.beam.sdk.transforms.Combine;
 import org.apache.beam.sdk.transforms.ParDo;
@@ -36,7 +32,6 @@
 import org.apache.iceberg.catalog.TableIdentifier;
 
 public class IcebergIO {
-<<<<<<< HEAD
     private IcebergIO() {
     }
 
@@ -58,87 +53,5 @@
 
         // We return the latest snapshot, which can be used to notify downstream consumers.
         return dataFiles.apply(combined);
-=======
-
-  private IcebergIO() {
-  }
-
-  public static final class Builder {
-    private TableIdentifier tableIdentifier;
-    private WriteFilesResult<Void> resultFiles;
-    private Schema schema;
-    private String hiveMetaStoreUrl;
-
-    private final Map<String, String> hadoopConfig = new HashMap<>();
-
-    public Builder() {
     }
-
-    public Builder withTableIdentifier(TableIdentifier newTableIdentifier) {
-      this.tableIdentifier = newTableIdentifier;
-      return this;
-    }
-
-    public Builder withResultFiles(WriteFilesResult<Void> newResultFiles) {
-      this.resultFiles = newResultFiles;
-      return this;
-    }
-
-    public Builder withSchema(Schema newSchema) {
-      this.schema = newSchema;
-      return this;
-    }
-
-    public Builder withHiveMetastoreUrl(String newHiveMetaStoreUrl) {
-      this.hiveMetaStoreUrl = newHiveMetaStoreUrl;
-      return this;
-    }
-
-    public Builder conf(String key, String value) {
-      this.hadoopConfig.put(key, value);
-      return this;
-    }
-
-    public PCollection<Snapshot> build() {
-      return IcebergIO.write(
-          this.tableIdentifier,
-          this.resultFiles,
-          this.schema,
-          this.hiveMetaStoreUrl,
-          this.hadoopConfig
-      );
->>>>>>> 45a37165
-    }
-  }
-
-  public static PCollection<Snapshot> write(
-      TableIdentifier tableIdentifier,
-      WriteFilesResult<Void> resultFiles,
-      Schema schema,
-      String hiveMetaStoreUrl,
-      Map<String, String> hadoopConfig
-  ) {
-    // We take the filenames that are emitted by the FileIO
-    final PCollection<String> filenames = resultFiles
-        .getPerDestinationOutputFilenames()
-        .apply(Values.create())
-        .setCoder(StringUtf8Coder.of());
-
-    // We compute the required set of statistics, such as the number
-    // of rows and the filesize.
-    // Probably we want to improve on this later, since it would be nicer
-    // to compute this as we write the files
-    final PCollection<WrittenDataFile> writtenDataFiles = filenames
-        .apply("Iceberg: Statistics", ParDo.of(new FilenameToDataFile()))
-        .setCoder(SerializableCoder.of(WrittenDataFile.class));
-
-    // We use a combiner, to combine all the files to a single commit in
-    // the Iceberg log
-    final IcebergDataFileCommitter combiner =
-            new IcebergDataFileCommitter(tableIdentifier, schema, hiveMetaStoreUrl, hadoopConfig);
-    final Combine.Globally<WrittenDataFile, Snapshot> combined = Combine.globally(combiner).withoutDefaults();
-
-    // We return the latest snapshot, which can be used to notify downstream consumers.
-    return writtenDataFiles.apply("Iceberg: Append", combined);
-  }
-}+}
